--- conflicted
+++ resolved
@@ -162,10 +162,7 @@
 		ctx.Payload.Data.Attributes[workitem.SystemVersion] = newVersion
 
 	}
-<<<<<<< HEAD
-=======
 	var rev *workitem.Revision
->>>>>>> c4f317aa
 	err = application.Transactional(c.db, func(appl application.Application) error {
 		// The Number of a work item is not allowed to be changed which is why
 		// we overwrite the values with its old value after the work item was
@@ -176,11 +173,7 @@
 			return err
 		}
 		wi.Number = oldNumber
-<<<<<<< HEAD
-		wi, err = appl.WorkItems().Save(ctx, wi.SpaceID, *wi, *currentUserIdentityID)
-=======
 		wi, rev, err = appl.WorkItems().Save(ctx, wi.SpaceID, *wi, *currentUserIdentityID)
->>>>>>> c4f317aa
 		if err != nil {
 			return errs.Wrap(err, "Error updating work item")
 		}
