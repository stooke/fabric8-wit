--- conflicted
+++ resolved
@@ -28,11 +28,7 @@
 
 # Get glide for Go package management
 RUN cd /tmp \
-<<<<<<< HEAD
-    && wget https://github.com/Masterminds/glide/releases/download/v0.13.1/glide-v0.13.1-linux-amd64.tar.gz \
-=======
     && wget --no-verbose https://github.com/Masterminds/glide/releases/download/v0.13.1/glide-v0.13.1-linux-amd64.tar.gz \
->>>>>>> c73247b7
     && tar xzf glide-v*.tar.gz \
     && mv linux-amd64/glide /usr/bin \
     && rm -rfv glide-v* linux-amd64
