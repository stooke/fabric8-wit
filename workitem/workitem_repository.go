package workitem

import (
	"bytes"
	"context"
	"fmt"
	"sort"
	"strconv"
	"strings"
	"text/template"
	"time"

	"github.com/fabric8-services/fabric8-wit/label"

	"github.com/fabric8-services/fabric8-wit/account"
	"github.com/fabric8-services/fabric8-wit/application/repository"
	"github.com/fabric8-services/fabric8-wit/area"
	"github.com/fabric8-services/fabric8-wit/closeable"
	"github.com/fabric8-services/fabric8-wit/codebase"
	"github.com/fabric8-services/fabric8-wit/criteria"
	"github.com/fabric8-services/fabric8-wit/errors"
	"github.com/fabric8-services/fabric8-wit/iteration"
	"github.com/fabric8-services/fabric8-wit/log"
	"github.com/fabric8-services/fabric8-wit/rendering"
	"github.com/fabric8-services/fabric8-wit/space"
	"github.com/fabric8-services/fabric8-wit/workitem/number_sequence"
	"github.com/goadesign/goa"
	"github.com/jinzhu/gorm"
	errs "github.com/pkg/errors"
	uuid "github.com/satori/go.uuid"
)

const orderValue = 1000

// DirectionType represents execution order direction
type DirectionType string

// Possible values for execution order direction
const (
	DirectionAbove  DirectionType = "above"
	DirectionBelow  DirectionType = "below"
	DirectionTop    DirectionType = "top"
	DirectionBottom DirectionType = "bottom"
)

// SortWorkItemsBy is type used to define parameters using which workitems will be sorted
type SortWorkItemsBy string

// Available sort orders
var (
	SortWorkItemsByExecutionAsc  = SortWorkItemsBy("execution_order ASC")
	SortWorkItemsByExecutionDesc = SortWorkItemsBy("execution_order DESC")
	SortWorkItemsByCreatedAtAsc  = SortWorkItemsBy("created_at ASC")
	SortWorkItemsByCreatedAtDesc = SortWorkItemsBy("created_at DESC")
	SortWorkItemsByUpdatedAtAsc  = SortWorkItemsBy("updated_at ASC")
	SortWorkItemsByUpdatedAtDesc = SortWorkItemsBy("updated_at DESC")
	SortWorkItemsByDefault       = SortWorkItemsByExecutionDesc
)

// ParseSortWorkItemsBy parses the string input and returns object of type SortWorkItemsBy
// which can directly be used while querying database to order the output.
func ParseSortWorkItemsBy(s *string) (SortWorkItemsBy, error) {
	if s == nil {
		// this is the default case
		// which returns workitems with highest execution order
		return SortWorkItemsByDefault, nil
	}

	var sort SortWorkItemsBy
	switch *s {
	case "execution":
		sort = SortWorkItemsByExecutionAsc
	case "-execution":
		sort = SortWorkItemsByExecutionDesc
	case "created":
		sort = SortWorkItemsByCreatedAtAsc
	case "-created":
		sort = SortWorkItemsByCreatedAtDesc
	case "updated":
		sort = SortWorkItemsByUpdatedAtAsc
	case "-updated":
		sort = SortWorkItemsByUpdatedAtDesc
	default:
		return SortWorkItemsBy(""), errors.NewBadParameterError("sort", *s)
	}
	return sort, nil
}

// WorkItemRepository encapsulates storage & retrieval of work items
type WorkItemRepository interface {
	repository.Exister
	Load(ctx context.Context, spaceID uuid.UUID, wiNumber int) (*WorkItem, error)
	LoadByID(ctx context.Context, id uuid.UUID) (*WorkItem, error)
	LoadBatchByID(ctx context.Context, ids []uuid.UUID) ([]*WorkItem, error)
	LoadByIteration(ctx context.Context, id uuid.UUID) ([]*WorkItem, error)
	LookupIDByNamedSpaceAndNumber(ctx context.Context, ownerName, spaceName string, wiNumber int) (*uuid.UUID, *uuid.UUID, error)
	Save(ctx context.Context, spaceID uuid.UUID, wi WorkItem, modifierID uuid.UUID) (*WorkItem, *Revision, error)
	Reorder(ctx context.Context, spaceID uuid.UUID, direction DirectionType, targetID *uuid.UUID, wi WorkItem, modifierID uuid.UUID) (*WorkItem, error)
	Delete(ctx context.Context, id uuid.UUID, suppressorID uuid.UUID) error
	Create(ctx context.Context, spaceID uuid.UUID, typeID uuid.UUID, fields map[string]interface{}, creatorID uuid.UUID) (*WorkItem, *Revision, error)
	List(ctx context.Context, spaceID uuid.UUID, criteria criteria.Expression, parentExists *bool, start *int, length *int, sort SortWorkItemsBy) ([]WorkItem, int, error)
	Fetch(ctx context.Context, spaceID uuid.UUID, criteria criteria.Expression) (*WorkItem, error)
	GetCountsPerIteration(ctx context.Context, spaceID uuid.UUID) (map[string]WICountsPerIteration, error)
	GetCountsForIteration(ctx context.Context, itr *iteration.Iteration) (map[string]WICountsPerIteration, error)
	Count(ctx context.Context, spaceID uuid.UUID, criteria criteria.Expression) (int, error)
	ChangeWorkItemType(ctx context.Context, wiStorage *WorkItemStorage, oldWIType *WorkItemType, newWIType *WorkItemType, spaceID uuid.UUID) error
}

// NewWorkItemRepository creates a GormWorkItemRepository
func NewWorkItemRepository(db *gorm.DB) *GormWorkItemRepository {
	repository := &GormWorkItemRepository{
		db:    db,
		winr:  numbersequence.NewWorkItemNumberSequenceRepository(db),
		witr:  &GormWorkItemTypeRepository{db},
		wirr:  &GormRevisionRepository{db},
		space: space.NewRepository(db),
	}
	return repository
}

// GormWorkItemRepository implements WorkItemRepository using gorm
type GormWorkItemRepository struct {
	db    *gorm.DB
	winr  *numbersequence.GormWorkItemNumberSequenceRepository
	witr  *GormWorkItemTypeRepository
	wirr  *GormRevisionRepository
	space *space.GormRepository
}

// ************************************************
// WorkItemRepository implementation
// ************************************************

// LoadFromDB returns the work item with the given natural ID in model representation.
func (r *GormWorkItemRepository) LoadFromDB(ctx context.Context, id uuid.UUID) (*WorkItemStorage, error) {
	log.Info(nil, map[string]interface{}{
		"wi_id": id,
	}, "Loading work item")

	res := WorkItemStorage{}
	tx := r.db.Model(WorkItemStorage{}).Where("id = ?", id).First(&res)
	if tx.RecordNotFound() {
		log.Error(nil, map[string]interface{}{
			"wi_id": id,
		}, "work item not found")
		return nil, errors.NewNotFoundError("work item", id.String())
	}
	if tx.Error != nil {
		return nil, errors.NewInternalError(ctx, tx.Error)
	}
	return &res, nil
}

// LoadBatchFromDB returns the work items using IN query expression.
func (r *GormWorkItemRepository) LoadBatchFromDB(ctx context.Context, ids []uuid.UUID) ([]WorkItemStorage, error) {
	log.Info(nil, map[string]interface{}{
		"wi_ids": ids,
	}, "Loading work items")

	res := []WorkItemStorage{}
	tx := r.db.Model(WorkItemStorage{}).Where("id IN (?)", ids).Find(&res)
	if tx.Error != nil {
		return nil, errors.NewInternalError(ctx, tx.Error)
	}
	return res, nil
}

// LoadByID returns the work item for the given id
// returns NotFoundError, ConversionError or InternalError
func (r *GormWorkItemRepository) LoadByID(ctx context.Context, id uuid.UUID) (*WorkItem, error) {
	defer goa.MeasureSince([]string{"goa", "db", "workitem", "loadById"}, time.Now())
	res, err := r.LoadFromDB(ctx, id)
	if err != nil {
		return nil, errs.WithStack(err)
	}
	wiType, err := r.witr.Load(ctx, res.Type)
	if err != nil {
		return nil, errors.NewInternalError(ctx, err)
	}
	return ConvertWorkItemStorageToModel(wiType, res)
}

// LoadBatchByID returns work items for the given ids
func (r *GormWorkItemRepository) LoadBatchByID(ctx context.Context, ids []uuid.UUID) ([]*WorkItem, error) {
	defer goa.MeasureSince([]string{"goa", "db", "workitem", "loadBatchById"}, time.Now())
	res, err := r.LoadBatchFromDB(ctx, ids)
	if err != nil {
		return nil, errs.WithStack(err)
	}
	workitems := []*WorkItem{}
	for _, ele := range res {
		wiType, err := r.witr.Load(ctx, ele.Type)
		if err != nil {
			log.Error(nil, map[string]interface{}{
				"wit_id": ele.Type,
				"err":    err,
			}, "error in loading type from DB")
			return nil, errors.NewInternalError(ctx, err)
		}
		convertedWI, err := ConvertWorkItemStorageToModel(wiType, &ele)
		if err != nil {
			log.Error(nil, map[string]interface{}{
				"wi_id": ele.ID,
				"err":   err,
			}, "error in converting WI")
		}
		workitems = append(workitems, convertedWI)
	}
	return workitems, nil
}

// Load returns the work item for the given spaceID and item id
// returns NotFoundError, ConversionError or InternalError
func (r *GormWorkItemRepository) Load(ctx context.Context, spaceID uuid.UUID, wiNumber int) (*WorkItem, error) {
	defer goa.MeasureSince([]string{"goa", "db", "workitem", "load"}, time.Now())
	wiStorage, wiType, err := r.loadWorkItemStorage(ctx, spaceID, wiNumber, false)
	if err != nil {
		return nil, err
	}
	return ConvertWorkItemStorageToModel(wiType, wiStorage)
}

// LookupIDByNamedSpaceAndNumber returns the work item's ID for the given owner name, space name and item number
// returns NotFoundError, ConversionError or InternalError
func (r *GormWorkItemRepository) LookupIDByNamedSpaceAndNumber(ctx context.Context, ownerName, spaceName string, wiNumber int) (*uuid.UUID, *uuid.UUID, error) {
	defer goa.MeasureSince([]string{"goa", "db", "workitem", "lookupIDByNamedSpaceAndNumber"}, time.Now())
	log.Debug(nil, map[string]interface{}{
		"wi_number":  wiNumber,
		"space_name": spaceName,
		"owner_name": ownerName,
	}, "Loading work item")
	query := fmt.Sprintf(`select wi.id, wi.space_id from %[1]s wi
		join %[2]s s on wi.space_id = s.id
		join %[3]s i on s.owner_id = i.id
		where lower(i.username) = lower(?) and
		lower(s.name) = lower(?) and
		wi.number = ? and
		s.deleted_at IS NULL
		and i.deleted_at IS NULL`,
		WorkItemStorage{}.TableName(), space.Space{}.TableName(), account.Identity{}.TableName())
	// 'scan' destination must be slice or struct
	type Result struct {
		WiID uuid.UUID `gorm:"column:id"`
		// TODO(xcoulon) SpaceID can be removed once PR for #1452 is merged, as we won't need it anymore in the controller
		SpaceID uuid.UUID
	}
	var result Result
	db := r.db.Raw(query, ownerName, spaceName, wiNumber).Scan(&result)
	if db.RecordNotFound() {
		log.Error(nil, map[string]interface{}{
			"wi_number":  wiNumber,
			"space_name": spaceName,
			"owner_name": ownerName,
		}, "work item not found")
		return nil, nil, errors.NewNotFoundError("work item", strconv.Itoa(wiNumber))
	}
	if db.Error != nil {
		return nil, nil, errors.NewInternalError(ctx, errs.Wrap(db.Error, "error while looking up a work item ID"))
	}
	log.Debug(ctx, map[string]interface{}{
		"wi_number":  wiNumber,
		"space_name": spaceName,
		"owner_name": ownerName,
	}, "Matching work item with ID='%s' in space with ID='%s'", result.WiID.String(), result.SpaceID.String())
	return &result.WiID, &result.SpaceID, nil
}

// CheckExists returns nil if the given ID exists otherwise returns an error
func (r *GormWorkItemRepository) CheckExists(ctx context.Context, workitemID uuid.UUID) error {
	defer goa.MeasureSince([]string{"goa", "db", "workitem", "exists"}, time.Now())
	return repository.CheckExists(ctx, r.db, workitemTableName, workitemID)
}

func (r *GormWorkItemRepository) loadWorkItemStorage(ctx context.Context, spaceID uuid.UUID, wiNumber int, selectForUpdate bool) (*WorkItemStorage, *WorkItemType, error) {
	log.Debug(nil, map[string]interface{}{
		"wi_number": wiNumber,
		"space_id":  spaceID,
	}, "Loading work item")
	wiStorage := &WorkItemStorage{}
	// SELECT ... FOR UPDATE will lock the row to prevent concurrent update while until surrounding transaction ends.
	tx := r.db
	if selectForUpdate {
		tx = tx.Set("gorm:query_option", "FOR UPDATE")
	}
	tx = tx.Model(wiStorage).Where("number=? AND space_id=?", wiNumber, spaceID).First(wiStorage)
	if tx.RecordNotFound() {
		log.Error(nil, map[string]interface{}{
			"wi_number": wiNumber,
			"space_id":  spaceID,
		}, "work item not found")
		return nil, nil, errors.NewNotFoundError("work item", strconv.Itoa(wiNumber))
	}
	if tx.Error != nil {
		return nil, nil, errors.NewInternalError(ctx, tx.Error)
	}
	wiType, err := r.witr.Load(ctx, wiStorage.Type)
	if err != nil {
		return nil, nil, errors.NewInternalError(ctx, err)
	}
	return wiStorage, wiType, nil
}

// LoadTopWorkitem returns top most work item of the list. Top most workitem has the Highest order.
// returns NotFoundError, ConversionError or InternalError
func (r *GormWorkItemRepository) LoadTopWorkitem(ctx context.Context, spaceID uuid.UUID) (*WorkItem, error) {
	res := WorkItemStorage{}
	db := r.db.Model(WorkItemStorage{})
	query := fmt.Sprintf("execution_order = (SELECT max(execution_order) FROM %[1]s where space_id=?)",
		WorkItemStorage{}.TableName(),
	)
	db = db.Where(query, spaceID).First(&res)
	if db.Error != nil && !db.RecordNotFound() {
		return nil, errors.NewInternalError(ctx, db.Error)
	}
	wiType, err := r.witr.Load(ctx, res.Type)
	if err != nil {
		return nil, errors.NewInternalError(ctx, err)
	}
	return ConvertWorkItemStorageToModel(wiType, &res)
}

// LoadBottomWorkitem returns bottom work item of the list. Bottom most workitem has the lowest order.
// returns NotFoundError, ConversionError or InternalError
func (r *GormWorkItemRepository) LoadBottomWorkitem(ctx context.Context, spaceID uuid.UUID) (*WorkItem, error) {
	res := WorkItemStorage{}
	db := r.db.Model(WorkItemStorage{})
	query := fmt.Sprintf("execution_order = (SELECT min(execution_order) FROM %[1]s where space_id=?)",
		WorkItemStorage{}.TableName(),
	)
	db = db.Where(query, spaceID).First(&res)
	if db.Error != nil && !db.RecordNotFound() {
		return nil, errors.NewInternalError(ctx, db.Error)
	}
	wiType, err := r.witr.Load(ctx, res.Type)
	if err != nil {
		return nil, errors.NewInternalError(ctx, err)
	}
	return ConvertWorkItemStorageToModel(wiType, &res)
}

// LoadHighestOrder returns the highest execution order in the given space
func (r *GormWorkItemRepository) LoadHighestOrder(ctx context.Context, spaceID uuid.UUID) (float64, error) {
	res := WorkItemStorage{}
	db := r.db.Model(WorkItemStorage{})
	query := fmt.Sprintf("execution_order = (SELECT max(execution_order) FROM %[1]s where space_id=?)",
		WorkItemStorage{}.TableName(),
	)
	db = db.Where(query, spaceID).First(&res)
	if db.Error != nil && !db.RecordNotFound() {
		return 0, errors.NewInternalError(ctx, db.Error)
	}
	order, err := strconv.ParseFloat(fmt.Sprintf("%v", res.ExecutionOrder), 64)
	if err != nil {
		return 0, errors.NewInternalError(ctx, err)
	}
	return order, nil
}

// Delete deletes the work item with the given id
// returns NotFoundError or InternalError
func (r *GormWorkItemRepository) Delete(ctx context.Context, workitemID uuid.UUID, suppressorID uuid.UUID) error {
	defer goa.MeasureSince([]string{"goa", "db", "workitem", "delete"}, time.Now())
	var workItem = WorkItemStorage{}
	workItem.ID = workitemID
	// retrieve the current version of the work item to delete
	r.db.Select("id, version, type").Where("id = ?", workitemID).Find(&workItem)
	// delete the work item
	tx := r.db.Delete(workItem)
	if err := tx.Error; err != nil {
		return errors.NewInternalError(ctx, err)
	}
	if tx.RowsAffected == 0 {
		return errors.NewNotFoundError("work item", workitemID.String())
	}
	// store a revision of the deleted work item
	_, err := r.wirr.Create(context.Background(), suppressorID, RevisionTypeDelete, workItem)
	if err != nil {
		return errs.Wrapf(err, "error while deleting work item")
	}
	log.Debug(ctx, map[string]interface{}{"wi_id": workitemID}, "Work item deleted successfully!")
	return nil
}

// CalculateOrder calculates the order of the reorder workitem
func (r *GormWorkItemRepository) CalculateOrder(above, below *float64) float64 {
	return (*above + *below) / 2
}

// FindSecondItem returns the order of the second workitem required to reorder.
// Reordering a workitem requires order of two closest workitems: above and below.
// If direction == "above", then
//	FindFirstItem returns the value above which reorder item has to be placed
//      FindSecondItem returns the value below which reorder item has to be placed
// If direction == "below", then
//	FindFirstItem returns the value below which reorder item has to be placed
//      FindSecondItem returns the value above which reorder item has to be placed
func (r *GormWorkItemRepository) FindSecondItem(ctx context.Context, order *float64, spaceID uuid.UUID, secondItemDirection DirectionType) (*uuid.UUID, *float64, error) {
	Item := WorkItemStorage{}
	var tx *gorm.DB
	switch secondItemDirection {
	case DirectionAbove:
		// Finds the item above which reorder item has to be placed
		query := fmt.Sprintf(`execution_order = (SELECT max(execution_order) FROM %[1]s WHERE space_id=? AND (execution_order < ?))`, WorkItemStorage{}.TableName())
		tx = r.db.Where(query, spaceID, order).First(&Item)
	case DirectionBelow:
		// Finds the item below which reorder item has to be placed
		query := fmt.Sprintf("execution_order = (SELECT min(execution_order) FROM %[1]s WHERE space_id=? AND (execution_order > ?))", WorkItemStorage{}.TableName())
		tx = r.db.Where(query, spaceID, order).First(&Item)
	default:
		return nil, nil, nil
	}
	if tx.RecordNotFound() {
		// Item is placed at first or last position
		ItemID := Item.ID
		return &ItemID, nil, nil
	}
	if tx.Error != nil {
		return nil, nil, errors.NewInternalError(ctx, tx.Error)
	}
	ItemID := Item.ID
	return &ItemID, &Item.ExecutionOrder, nil
}

// FindFirstItem returns the order of the target workitem
func (r *GormWorkItemRepository) FindFirstItem(ctx context.Context, spaceID uuid.UUID, id uuid.UUID) (*float64, error) {
	res := WorkItemStorage{}
	tx := r.db.Model(WorkItemStorage{}).Where("id=? and space_id=?", id, spaceID).First(&res)
	if tx.RecordNotFound() {
		return nil, errors.NewNotFoundError("work item", id.String())
	}
	if tx.Error != nil {
		return nil, errors.NewInternalError(ctx, tx.Error)
	}
	return &res.ExecutionOrder, nil
}

// Reorder places the to-be-reordered workitem above the input workitem.
// The order of workitems are spaced by a factor of 1000.
// The new order of workitem := (order of previousitem + order of nextitem)/2
// Version must be the same as the one int the stored version
func (r *GormWorkItemRepository) Reorder(ctx context.Context, spaceID uuid.UUID, direction DirectionType, targetID *uuid.UUID, wi WorkItem, modifierID uuid.UUID) (*WorkItem, error) {
	defer goa.MeasureSince([]string{"goa", "db", "workitem", "reorder"}, time.Now())
	var order float64
	res := WorkItemStorage{}
	tx := r.db.Model(WorkItemStorage{}).Where("id = ?", wi.ID).First(&res)
	if tx.RecordNotFound() {
		return nil, errors.NewNotFoundError("work item", wi.ID.String())
	}
	if err := tx.Error; err != nil {
		return nil, errors.NewInternalError(ctx, err)
	}
	if res.Version != wi.Version {
		log.Info(ctx, map[string]interface{}{
			"wi_id":           wi.ID.String(),
			"current_version": res.Version,
			"input_version":   wi.Version},
			"version_conflict while reordering items")
		return nil, errors.NewVersionConflictError("version conflict")
	}

	wiType, err := r.witr.Load(ctx, wi.Type)
	if err != nil {
		return nil, errors.NewBadParameterError("Type", wi.Type)
	}

	switch direction {
	case DirectionBelow:
		if targetID == nil {
			return nil, errors.NewBadParameterError("target ID", targetID).Expected("not nil")
		}
		// if direction == "below", place the reorder item **below** the workitem having id equal to targetID
		aboveItemOrder, err := r.FindFirstItem(ctx, spaceID, *targetID)
		if aboveItemOrder == nil || err != nil {
			return nil, errors.NewNotFoundError("work item", targetID.String())
		}
		belowItemID, belowItemOrder, err := r.FindSecondItem(ctx, aboveItemOrder, spaceID, DirectionAbove)
		if err != nil {
			return nil, errors.NewNotFoundError("work item", targetID.String())
		}
		if belowItemOrder == nil {
			// Item is placed at last position
			belowItemOrder := float64(0)
			order = r.CalculateOrder(aboveItemOrder, &belowItemOrder)
		} else if *belowItemID == res.ID {
			// When same reorder request is made again
			order = wi.Fields[SystemOrder].(float64)
		} else {
			order = r.CalculateOrder(aboveItemOrder, belowItemOrder)
		}
	case DirectionAbove:
		if targetID == nil {
			return nil, errors.NewBadParameterError("target ID", targetID).Expected("not nil")
		}
		// if direction == "above", place the reorder item **above** the workitem having id equal to targetID
		belowItemOrder, err := r.FindFirstItem(ctx, spaceID, *targetID)
		if belowItemOrder == nil || err != nil {
			return nil, errors.NewNotFoundError("work item", targetID.String())
		}
		aboveItemID, aboveItemOrder, err := r.FindSecondItem(ctx, belowItemOrder, spaceID, DirectionBelow)
		if err != nil {
			return nil, errors.NewNotFoundError("work item", targetID.String())
		}
		if aboveItemOrder == nil {
			// Item is placed at first position
			order = *belowItemOrder + float64(orderValue)
		} else if *aboveItemID == res.ID {
			// When same reorder request is made again
			order = wi.Fields[SystemOrder].(float64)
		} else {
			order = r.CalculateOrder(aboveItemOrder, belowItemOrder)
		}
	case DirectionTop:
		if targetID != nil {
			return nil, errors.NewBadParameterError("target ID", targetID).Expected("nil")
		}
		// if direction == "top", place the reorder item at the topmost position. Now, the reorder item has the highest order in the whole list.
		res, err := r.LoadTopWorkitem(ctx, spaceID)
		if err != nil {
			return nil, errs.Wrapf(err, "Failed to reorder")
		}
		if wi.ID == res.ID {
			// When same reorder request is made again
			order = wi.Fields[SystemOrder].(float64)
		} else {
			topItemOrder := res.Fields[SystemOrder].(float64)
			order = topItemOrder + orderValue
		}
	case DirectionBottom:
		if targetID != nil {
			return nil, errors.NewBadParameterError("target ID", targetID).Expected("nil")
		}
		// if direction == "bottom", place the reorder item at the bottom most position. Now, the reorder item has the lowest order in the whole list
		res, err := r.LoadBottomWorkitem(ctx, spaceID)
		if err != nil {
			return nil, errs.Wrapf(err, "Failed to reorder")
		}
		if wi.ID == res.ID {
			// When same reorder request is made again
			order = wi.Fields[SystemOrder].(float64)
		} else {
			bottomItemOrder := res.Fields[SystemOrder].(float64)
			order = bottomItemOrder / 2
		}
	default:
		return &wi, nil
	}
	res.Version = res.Version + 1
	res.Type = wi.Type
	res.Fields = Fields{}

	res.ExecutionOrder = order

	for fieldName, fieldDef := range wiType.Fields {
		if fieldDef.ReadOnly {
			continue
		}
		fieldValue := wi.Fields[fieldName]
		var err error
		res.Fields[fieldName], err = fieldDef.ConvertToModel(fieldName, fieldValue)
		if err != nil {
			return nil, errors.NewBadParameterError(fieldName, fieldValue)
		}
	}
	tx = tx.Where("Version = ?", wi.Version).Save(&res)
	if err := tx.Error; err != nil {
		return nil, errors.NewInternalError(ctx, err)
	}
	if tx.RowsAffected == 0 {
		return nil, errors.NewVersionConflictError("version conflict")
	}
	// store a revision of the modified work item
	_, err = r.wirr.Create(context.Background(), modifierID, RevisionTypeUpdate, res)
	if err != nil {
		return nil, err
	}
	return ConvertWorkItemStorageToModel(wiType, &res)
}

// Save updates the given work item in storage. Version must be the same as the one int the stored version
// returns NotFoundError, VersionConflictError, ConversionError or InternalError
func (r *GormWorkItemRepository) Save(ctx context.Context, spaceID uuid.UUID, updatedWorkItem WorkItem, modifierID uuid.UUID) (*WorkItem, *Revision, error) {
	defer goa.MeasureSince([]string{"goa", "db", "workitem", "save"}, time.Now())
	wiStorage, wiType, err := r.loadWorkItemStorage(ctx, spaceID, updatedWorkItem.Number, true)
	if err != nil {
		return nil, nil, err
	}
	if wiStorage.Version != updatedWorkItem.Version {
		return nil, nil, errors.NewVersionConflictError("version conflict")
	}
	wiStorage.Version = wiStorage.Version + 1
	wiStorage.Fields = Fields{}
	for fieldName, fieldDef := range wiType.Fields {
		if fieldDef.ReadOnly {
			continue
		}
		fieldValue := updatedWorkItem.Fields[fieldName]
		var err error
		if fieldName == SystemAssignees || fieldName == SystemLabels || fieldName == SystemBoardcolumns {
			switch fieldValue.(type) {
			case []string:
				if len(fieldValue.([]string)) == 0 {
					delete(wiStorage.Fields, fieldName)
					continue
				}
			case []interface{}:
				if len(fieldValue.([]interface{})) == 0 {
					delete(wiStorage.Fields, fieldName)
					continue
				}
			}
		}
		wiStorage.Fields[fieldName], err = fieldDef.ConvertToModel(fieldName, fieldValue)
		if err != nil {
			return nil, nil, errors.NewBadParameterError(fieldName, fieldValue)
		}
	}
	// Change of Work Item Type
	if wiStorage.Type != updatedWorkItem.Type {
		newWiType, err := r.witr.Load(ctx, updatedWorkItem.Type)
		if err != nil {
			return nil, nil, errs.Wrapf(err, "failed to load workitemtype: %s ", updatedWorkItem.Type)
		}
		if err := r.ChangeWorkItemType(ctx, wiStorage, wiType, newWiType, spaceID); err != nil {
			return nil, nil, errs.Wrapf(err, "unable to change workitem type from %s (ID: %s) to %s (ID: %s)", wiType.Name, wiType.ID, newWiType.Name, newWiType.ID)
		}
		// This will be used by the ConvertWorkItemStorageToModel function
		wiType = newWiType
	}
	// Change of Work Item Type
	if wiStorage.Type != updatedWorkItem.Type {
		newWiType, err := r.witr.Load(ctx, updatedWorkItem.Type)
		if err != nil {
			return nil, errs.Wrapf(err, "failed to load workitemtype: %s ", updatedWorkItem.Type)
		}
		if err := r.ChangeWorkItemType(ctx, wiStorage, wiType, newWiType, spaceID); err != nil {
			return nil, errs.Wrapf(err, "unable to change workitem type from %s (ID: %s) to %s (ID: %s)", wiType.Name, wiType.ID, newWiType.Name, newWiType.ID)
		}
		// This will be used by the ConvertWorkItemStorageToModel function
		wiType = newWiType
	}
	tx := r.db.Where("Version = ?", updatedWorkItem.Version).Save(&wiStorage)
	if err := tx.Error; err != nil {
		log.Error(ctx, map[string]interface{}{
			"wi_id":    updatedWorkItem.ID,
			"space_id": spaceID,
			"version":  updatedWorkItem.Version,
			"err":      err,
		}, "unable to save new version of the work item")
		return nil, nil, errors.NewInternalError(ctx, err)
	}
	if tx.RowsAffected == 0 {
		return nil, nil, errors.NewVersionConflictError("version conflict")
	}
	// store a revision of the modified work item
	rev, err := r.wirr.Create(context.Background(), modifierID, RevisionTypeUpdate, *wiStorage)
	if err != nil {
		return nil, nil, errs.Wrapf(err, "error while saving work item")
	}
	log.Info(ctx, map[string]interface{}{
		"wi_id":    updatedWorkItem.ID,
		"space_id": spaceID,
	}, "Updated work item repository")
<<<<<<< HEAD
	return ConvertWorkItemStorageToModel(wiType, wiStorage)
=======
	w, err := ConvertWorkItemStorageToModel(wiType, wiStorage)
	if err != nil {
		return nil, nil, errs.WithStack(err)
	}
	return w, &rev, nil
>>>>>>> c4f317aa
}

// CheckTypeAndSpaceShareTemplate returns true if the given workitem type (wit)
// belongs to the same space template as the space (spaceID); otherwise false is
// returned
func (r *GormWorkItemRepository) CheckTypeAndSpaceShareTemplate(ctx context.Context, wit *WorkItemType, spaceID uuid.UUID) (bool, error) {
	// Prohibit creation of work items from a base type.
	if !wit.CanConstruct {
		return false, errors.NewForbiddenError(fmt.Sprintf("cannot construct work items from \"%s\" (%s)", wit.Name, wit.ID))
	}
	var exists bool
	// Prohibit creation of work items from a type that doesn't belong to current space template
	query := fmt.Sprintf(`
			SELECT EXISTS (
				SELECT 1 from %[1]s WHERE id=$1 AND space_template_id = (
					SELECT space_template_id FROM %[2]s WHERE id=$2
				)
			)`, wit.TableName(), space.Space{}.TableName())
	err := r.db.Raw(query, wit.ID, spaceID).Row().Scan(&exists)
	if err == nil && !exists {
		return false, errors.NewBadParameterErrorFromString(
			fmt.Sprintf("Workitem Type \"%s\" (ID: %s) does not belong to the current space template", wit.Name, wit.ID),
		)
	}
	if err != nil {
		log.Error(ctx, map[string]interface{}{
			"space_id":         spaceID,
			"workitem_type_id": wit.ID,
			"err":              err,
		}, "unable to fetch workitem types related to current space")
		return false, errors.NewInternalError(ctx, errs.Wrapf(err, "unable to verify if %s exists", wit.ID))
	}
	return true, nil
}

// Create creates a new work item in the repository
// returns BadParameterError, ConversionError or InternalError
<<<<<<< HEAD
func (r *GormWorkItemRepository) Create(ctx context.Context, spaceID uuid.UUID, typeID uuid.UUID, fields map[string]interface{}, creatorID uuid.UUID) (*WorkItem, error) {
=======
func (r *GormWorkItemRepository) Create(ctx context.Context, spaceID uuid.UUID, typeID uuid.UUID, fields map[string]interface{}, creatorID uuid.UUID) (*WorkItem, *Revision, error) {
>>>>>>> c4f317aa
	defer goa.MeasureSince([]string{"goa", "db", "workitem", "create"}, time.Now())

	wiType, err := r.witr.Load(ctx, typeID)
	if err != nil {
<<<<<<< HEAD
		return nil, errors.NewBadParameterError("typeID", typeID)
=======
		return nil, nil, errors.NewBadParameterError("typeID", typeID)
>>>>>>> c4f317aa
	}

	allowedWIT, err := r.CheckTypeAndSpaceShareTemplate(ctx, wiType, spaceID)
	if err != nil {
<<<<<<< HEAD
		return nil, err

	}
	if !allowedWIT {
		return nil, err
=======
		return nil, nil, err

	}
	if !allowedWIT {
		return nil, nil, err
>>>>>>> c4f317aa
	}

	// The order of workitems are spaced by a factor of 1000.
	pos, err := r.LoadHighestOrder(ctx, spaceID)
	if err != nil {
		return nil, nil, errors.NewInternalError(ctx, err)
	}
	pos = pos + orderValue
	number, err := r.winr.NextVal(ctx, spaceID)
	if err != nil {
		return nil, nil, errors.NewInternalError(ctx, err)
	}
	wi := WorkItemStorage{
		Type:           typeID,
		Fields:         Fields{},
		ExecutionOrder: pos,
		SpaceID:        spaceID,
		Number:         *number,
	}
	fields[SystemCreator] = creatorID.String()
	for fieldName, fieldDef := range wiType.Fields {
		if fieldDef.ReadOnly {
			continue
		}
		fieldValue := fields[fieldName]
		var err error
		wi.Fields[fieldName], err = fieldDef.ConvertToModel(fieldName, fieldValue)
		if err != nil {
<<<<<<< HEAD
			return nil, errors.NewBadParameterError(fieldName, fieldValue) // TODO(kwk): Change errors pkg to consume the original error as well
=======
			return nil, nil, errors.NewBadParameterError(fieldName, fieldValue) // TODO(kwk): Change errors pkg to consume the original error as well
>>>>>>> c4f317aa
		}
		if (fieldName == SystemAssignees || fieldName == SystemLabels || fieldName == SystemBoardcolumns) && fieldValue == nil {
			delete(wi.Fields, fieldName)
		}
		if fieldName == SystemDescription && wi.Fields[fieldName] != nil {
			description := rendering.NewMarkupContentFromMap(wi.Fields[fieldName].(map[string]interface{}))
			if !rendering.IsMarkupSupported(description.Markup) {
				return nil, nil, errors.NewBadParameterError(fieldName, fieldValue)
			}
		}
	}
	if err := r.db.Create(&wi).Error; err != nil {
		return nil, nil, errs.Wrapf(err, "failed to create work item")
	}

	witem, err := ConvertWorkItemStorageToModel(wiType, &wi)
	if err != nil {
		return nil, nil, err
	}
	// store a revision of the created work item
	rev, err := r.wirr.Create(context.Background(), creatorID, RevisionTypeCreate, wi)
	if err != nil {
		return nil, nil, errs.Wrapf(err, "error while creating work item")
	}
	log.Debug(ctx, map[string]interface{}{"pkg": "workitem", "wi_id": wi.ID, "number": wi.Number}, "Work item created successfully!")
	return witem, &rev, nil
}

// ConvertWorkItemStorageToModel convert work item model to app WI
func ConvertWorkItemStorageToModel(wiType *WorkItemType, wi *WorkItemStorage) (*WorkItem, error) {
	result, err := wiType.ConvertWorkItemStorageToModel(*wi)
	if err != nil {
		return nil, errors.NewConversionError(err.Error())
	}
	if _, ok := wiType.Fields[SystemCreatedAt]; ok {
		result.Fields[SystemCreatedAt] = wi.CreatedAt
	}
	if _, ok := wiType.Fields[SystemUpdatedAt]; ok {
		result.Fields[SystemUpdatedAt] = wi.UpdatedAt
	}
	if _, ok := wiType.Fields[SystemOrder]; ok {
		result.Fields[SystemOrder] = wi.ExecutionOrder
	}
	if _, ok := wiType.Fields[SystemNumber]; ok {
		result.Fields[SystemNumber] = wi.Number
	}
	return result, nil

}

// extracted this function from List() in order to close the rows object with "defer" for more readability
// workaround for https://github.com/lib/pq/issues/81
func (r *GormWorkItemRepository) listItemsFromDB(ctx context.Context, spaceID uuid.UUID, criteria criteria.Expression, parentExists *bool, start *int, limit *int, sort SortWorkItemsBy) ([]WorkItemStorage, int, error) {
	where, parameters, joins, compileErrors := Compile(criteria)
	if compileErrors != nil {
		log.Error(ctx, map[string]interface{}{"compile_errors": compileErrors, "expression": criteria}, "failed to compile expression")
		return nil, 0, errors.NewBadParameterError("expression", criteria)
	}
	where = where + " AND  space_id = ?"
	parameters = append(parameters, spaceID.String())

	if parentExists != nil && !*parentExists {
		where += ` AND
			id NOT IN (
				SELECT target_id FROM work_item_links
				WHERE link_type_id = ?
			)`
		// TODO(kwk): This ID should be replaced with
		// link.SystemWorkItemLinkTypeParentChildID but that would cause an
		// import cycle
		parameters = append(parameters, uuid.FromStringOrNil("25C326A7-6D03-4F5A-B23B-86A9EE4171E9").String())
	}
	db := r.db.Model(&WorkItemStorage{}).Where(where, parameters...)

	for _, j := range joins {
		if err := j.Validate(db); err != nil {
			log.Error(ctx, map[string]interface{}{"expression": criteria, "err": err}, "table join not valid")
			return nil, 0, errors.NewBadParameterError("expression", criteria).Expected("valid table join")
		}
		db = db.Joins(j.GetJoinExpression())
	}

	orgDB := db
	if start != nil {
		if *start < 0 {
			return nil, 0, errors.NewBadParameterError("start", *start)
		}
		db = db.Offset(*start)
	}
	if limit != nil {
		if *limit <= 0 {
			return nil, 0, errors.NewBadParameterError("limit", *limit)
		}
		db = db.Limit(*limit)
	}

	db = db.Select("count(*) over () as cnt2 , *").Order(string(sort))

	rows, err := db.Rows()
	defer closeable.Close(ctx, rows)
	if err != nil {
		return nil, 0, errs.WithStack(err)
	}

	result := []WorkItemStorage{}
	columns, err := rows.Columns()
	if err != nil {
		return nil, 0, errors.NewInternalError(ctx, err)
	}

	// need to set up a result for Scan() in order to extract total count.
	var count int
	var ignore interface{}
	columnValues := make([]interface{}, len(columns))

	for index := range columnValues {
		columnValues[index] = &ignore
	}
	columnValues[0] = &count
	first := true

	for rows.Next() {
		value := WorkItemStorage{}
		db.ScanRows(rows, &value)
		if first {
			first = false
			if err = rows.Scan(columnValues...); err != nil {
				return nil, 0, errors.NewInternalError(ctx, err)
			}
		}
		result = append(result, value)

	}
	if first {
		// means 0 rows were returned from the first query (maybe becaus of offset outside of total count),
		// need to do a count(*) to find out total
		orgDB := orgDB.Select("count(*)")
		rows2, err := orgDB.Rows()
		defer closeable.Close(ctx, rows2)
		if err != nil {
			return nil, 0, errs.WithStack(err)
		}
		rows2.Next() // count(*) will always return a row
		rows2.Scan(&count)
	}
	return result, count, nil
}

// List returns work item selected by the given criteria.Expression, starting with start (zero-based) and returning at most limit items
func (r *GormWorkItemRepository) List(ctx context.Context, spaceID uuid.UUID, criteria criteria.Expression, parentExists *bool, start *int, limit *int, sort SortWorkItemsBy) ([]WorkItem, int, error) {
	defer goa.MeasureSince([]string{"goa", "db", "workitem", "list"}, time.Now())
	result, count, err := r.listItemsFromDB(ctx, spaceID, criteria, parentExists, start, limit, sort)
	if err != nil {
		return nil, 0, errs.WithStack(err)
	}
	res := make([]WorkItem, len(result))
	for index, value := range result {
		wiType, err := r.witr.Load(ctx, value.Type)
		if err != nil {
			return nil, 0, errors.NewInternalError(ctx, err)
		}
		modelWI, err := ConvertWorkItemStorageToModel(wiType, &value)
		if err != nil {
			return nil, 0, errors.NewInternalError(ctx, err)
		}
		res[index] = *modelWI
	}
	return res, count, nil
}

// Count returns the amount of work item that satisfy the given criteria.Expression
func (r *GormWorkItemRepository) Count(ctx context.Context, spaceID uuid.UUID, criteria criteria.Expression) (int, error) {
	defer goa.MeasureSince([]string{"goa", "db", "workitem", "count"}, time.Now())

	where, parameters, joins, compileError := Compile(criteria)
	if compileError != nil {
		return 0, errors.NewBadParameterError("expression", criteria)
	}
	where = where + " AND space_id = ?"
	parameters = append(parameters, spaceID)

	var count int
	db := r.db.Model(&WorkItemStorage{}).Where(where, parameters...)
	for _, j := range joins {
		if err := j.Validate(db); err != nil {
			log.Error(ctx, map[string]interface{}{"expression": criteria, "err": err}, "table join not valid")
			return 0, errors.NewBadParameterError("expression", criteria).Expected("valid table join")
		}
		db = db.Joins(j.GetJoinExpression())
	}
	db = db.Count(&count)
	if db.Error != nil {
		return 0, errors.NewInternalError(ctx, errs.Wrapf(db.Error, "failed to count work items that match this criteria: %s", criteria))
	}
	return count, nil
}

// Fetch fetches the (first) work item matching by the given criteria.Expression.
func (r *GormWorkItemRepository) Fetch(ctx context.Context, spaceID uuid.UUID, criteria criteria.Expression) (*WorkItem, error) {
	defer goa.MeasureSince([]string{"goa", "db", "workitem", "fetch"}, time.Now())

	limit := 1
	results, count, err := r.List(ctx, spaceID, criteria, nil, nil, &limit, SortWorkItemsByDefault)
	if err != nil {
		return nil, err
	}
	// if no result
	if count == 0 {
		return nil, nil
	}
	// one result
	result := results[0]
	return &result, nil
}

func (r *GormWorkItemRepository) getAllIterationWithCounts(ctx context.Context, db *gorm.DB, spaceID uuid.UUID) (map[string]WICountsPerIteration, error) {
	var allIterations []uuid.UUID
	db.Pluck("id", &allIterations)
	var res []WICountsPerIteration
	db = r.db.Table(workitemTableName).Select(`iterations.id as IterationId, count(*) as Total,
			count( case fields->>'system.state' when 'closed' then '1' else null end ) as Closed`).Joins(`left join iterations
			on fields@> concat('{"system.iteration": "', iterations.id, '"}')::jsonb`).Where(`iterations.space_id = ?
			and work_items.deleted_at IS NULL`, spaceID).Group(`IterationId`).Scan(&res)
	db.Scan(&res)
	if db.Error != nil {
		log.Error(ctx, map[string]interface{}{
			"space_id": spaceID,
			"err":      db.Error,
		}, "unable to count WI for every iteration in a space")
		return nil, errors.NewInternalError(ctx, db.Error)
	}
	wiMap := map[string]WICountsPerIteration{}
	for _, r := range res {
		wiMap[r.IterationID] = WICountsPerIteration{
			IterationID: r.IterationID,
			Total:       r.Total,
			Closed:      r.Closed,
		}
	}
	// put 0 count for iterations which are not in wiMap
	// ToDo: Update count query to include non matching rows with 0 values
	// Following operation can be skipped once above is done
	for _, i := range allIterations {
		if _, exists := wiMap[i.String()]; !exists {
			wiMap[i.String()] = WICountsPerIteration{
				IterationID: i.String(),
				Total:       0,
				Closed:      0,
			}
		}
	}
	return wiMap, nil
}

func (r *GormWorkItemRepository) getFinalCountAddingChild(ctx context.Context, db *gorm.DB, spaceID uuid.UUID, wiMap map[string]WICountsPerIteration) (map[string]WICountsPerIteration, error) {
	iterationTable := iteration.Iteration{}
	iterationTableName := iterationTable.TableName()
	type IterationHavingChildrenID struct {
		Children    string `gorm:"column:children"`
		IterationID string `gorm:"column:iterationid"`
	}
	var itrChildren []IterationHavingChildrenID
	queryIterationWithChildren := fmt.Sprintf(`
	WITH PathResolver AS
	(SELECT CASE
				WHEN path = '' THEN replace(id::text, '-', '_')::ltree
				ELSE concat(path::text, '.', REPLACE(id::text, '-', '_'))::ltree
			END AS pathself,
			id
	FROM %[1]s
	WHERE space_id = ?)
	SELECT array_agg(iterations.id)::text AS children,
		PathResolver.id::text AS iterationid
	FROM %[1]s,
		PathResolver
	WHERE path <@ PathResolver.pathself
	AND space_id = ?
	GROUP BY (PathResolver.pathself,
		PathResolver.id)`,
		iterationTableName)
	db = r.db.Raw(queryIterationWithChildren, spaceID.String(), spaceID.String())
	db.Scan(&itrChildren)
	if db.Error != nil {
		log.Error(ctx, map[string]interface{}{
			"space_id": spaceID.String(),
			"err":      db.Error,
		}, "unable to fetch children for every iteration in a space")
		return nil, errors.NewInternalError(ctx, db.Error)
	}
	childMap := map[string][]string{}
	for _, r := range itrChildren {
		// Following can be done by implementing Valuer interface for type IterationHavingChildrenID
		r.Children = strings.TrimPrefix(r.Children, "{")
		r.Children = strings.TrimRight(r.Children, "}")
		children := strings.Split(r.Children, ",")
		childMap[r.IterationID] = children
	}
	countsMap := map[string]WICountsPerIteration{}
	for _, i := range wiMap {
		t := i.Total
		c := i.Closed
		if children, exists := childMap[i.IterationID]; exists {
			for _, child := range children {
				if _, exists := wiMap[child]; exists {
					t += wiMap[child].Total
					c += wiMap[child].Closed
				}
			}
		}
		countsMap[i.IterationID] = WICountsPerIteration{
			IterationID: i.IterationID,
			Total:       t,
			Closed:      c,
		}
	}
	return countsMap, nil
}

// GetCountsPerIteration counts WIs including iteration-children and returns a map of iterationID->WICountsPerIteration
func (r *GormWorkItemRepository) GetCountsPerIteration(ctx context.Context, spaceID uuid.UUID) (map[string]WICountsPerIteration, error) {
	defer goa.MeasureSince([]string{"goa", "db", "workitem", "getCountsPerIteration"}, time.Now())
	db := r.db.Model(&iteration.Iteration{}).Where("space_id = ?", spaceID)
	if db.Error != nil {
		return nil, errors.NewInternalError(ctx, db.Error)
	}

	wiMap, err := r.getAllIterationWithCounts(ctx, db, spaceID)
	if err != nil {
		return nil, err
	}

	countsMap, err := r.getFinalCountAddingChild(ctx, db, spaceID, wiMap)
	if err != nil {
		return nil, err
	}
	return countsMap, nil
}

// GetCountsForIteration returns Closed and Total counts of WIs for given iteration
// It fetches all child iterations of input iteration and then uses list to counts work items
// SELECT count(*) AS Total,
//        count(CASE fields->>'system.state'
//                  WHEN 'closed' THEN '1'
//                  ELSE NULL
//              END) AS Closed
// FROM work_items wi
// WHERE fields->>'system.iteration' IN ('input iteration ID + children IDs')
//   AND wi.deleted_at IS NULL
func (r *GormWorkItemRepository) GetCountsForIteration(ctx context.Context, itr *iteration.Iteration) (map[string]WICountsPerIteration, error) {
	defer goa.MeasureSince([]string{"goa", "db", "workitem", "getCountsForIteration"}, time.Now())
	var res WICountsPerIteration
	pathOfIteration := append(itr.Path, itr.ID)
	// get child IDs of the iteration
	var childIDs []uuid.UUID
	iterationTable := iteration.Iteration{}
	iterationTableName := iterationTable.TableName()
	getIterationsOfSpace := fmt.Sprintf(`SELECT id FROM %s WHERE path <@ ? and space_id = ?`, iterationTableName)
	db := r.db.Raw(getIterationsOfSpace, pathOfIteration.Convert(), itr.SpaceID.String())
	db.Pluck("id", &childIDs)
	if db.Error != nil {
		log.Error(ctx, map[string]interface{}{
			"path": pathOfIteration.Convert(),
			"err":  db.Error,
		}, "unable to fetch children for path")
		return nil, errors.NewInternalError(ctx, db.Error)
	}
	childIDs = append(childIDs, itr.ID)

	// build where clause usig above ID list
	idsToLookFor := []string{}
	for _, x := range childIDs {
		partialClause := fmt.Sprintf(`fields @> '{"system.iteration":"%s"}'`, x.String())
		idsToLookFor = append(idsToLookFor, partialClause)
	}
	whereClause := strings.Join(idsToLookFor, " OR ")
	query := fmt.Sprintf(`SELECT count(*) AS Total,
						count(CASE fields->>'system.state'
									WHEN 'closed' THEN '1'
									ELSE NULL
								END) AS Closed
					FROM %s wi
					WHERE %s
					AND wi.deleted_at IS NULL`,
		workitemTableName, whereClause)
	db = r.db.Raw(query)
	db.Scan(&res)
	if db.Error != nil {
		log.Error(ctx, map[string]interface{}{
			"iteration_id`": whereClause,
			"err":           db.Error,
		}, "unable to count WI for an iteration")
		return nil, errors.NewInternalError(ctx, db.Error)
	}
	countsMap := map[string]WICountsPerIteration{}
	countsMap[itr.ID.String()] = WICountsPerIteration{
		IterationID: itr.ID.String(),
		Closed:      res.Closed,
		Total:       res.Total,
	}
	return countsMap, nil
}

// LoadByIteration returns the list of work items belongs to given iteration
func (r *GormWorkItemRepository) LoadByIteration(ctx context.Context, iterationID uuid.UUID) ([]*WorkItem, error) {
	defer goa.MeasureSince([]string{"goa", "db", "workitem", "loadByIteration"}, time.Now())
	log.Info(nil, map[string]interface{}{
		"itr_id": iterationID,
	}, "Loading work items for iteration")

	res := []WorkItemStorage{}
	filter := fmt.Sprintf(`fields @> '{"%s":"%s"}'`, SystemIteration, iterationID)
	tx := r.db.Model(WorkItemStorage{}).Where(filter).Find(&res)
	if tx.Error != nil {
		return nil, errors.NewInternalError(ctx, tx.Error)
	}
	workitems := []*WorkItem{}
	for _, ele := range res {
		wiType, err := r.witr.Load(ctx, ele.Type)
		if err != nil {
			log.Error(nil, map[string]interface{}{
				"wit_id": ele.Type,
				"err":    err,
			}, "error in loading type from DB")
			return nil, errors.NewInternalError(ctx, err)
		}
		convertedWI, err := ConvertWorkItemStorageToModel(wiType, &ele)
		if err != nil {
			log.Error(nil, map[string]interface{}{
				"wi_id": ele.ID,
				"err":   err,
			}, "error in converting WI")
			return nil, errs.Wrap(err, "error when converting WI")
		}
		workitems = append(workitems, convertedWI)
	}
	return workitems, nil
}

// ChangeWorkItemType changes the workitem in wiStorage to newWIType. Returns
// error if the operation fails
func (r *GormWorkItemRepository) ChangeWorkItemType(ctx context.Context, wiStorage *WorkItemStorage, oldWIType *WorkItemType, newWIType *WorkItemType, spaceID uuid.UUID) error {
	allowedWIT, err := r.CheckTypeAndSpaceShareTemplate(ctx, newWIType, spaceID)
	if err != nil {
		return errs.Wrap(err, "failed to check workitem type")
	}
	if !allowedWIT {
		return errors.NewBadParameterError("typeID", oldWIType.ID)
	}
	var fieldDiff = Fields{}
	// Loop through old workitem type
	for oldFieldName := range oldWIType.Fields {
		// Temporary workaround to not add metastates to the field diff. We need
		// to have a special handling for fields that shouldn't be set by user
		// (or affected by type change) MetaState is a system level detail and
		// that shouldn't be affected by type change, even if it is affected, it
		// shouldn't show up in the field diff. The purpose of
		// fieldDiff is to get the list of fields that should be added to the
		// description. Metastate shouldn't show up in the description
		if oldFieldName == SystemMetaState {
			continue
		}
		// The field exists in old type and new type
		if newField, ok := newWIType.Fields[oldFieldName]; ok {
			// Try to assign the old value to the new field
			_, err := newField.Type.ConvertToModel(wiStorage.Fields[oldFieldName])
			if err != nil {
				// if the new type is a list, stuff the old value in a list and
				// try to assign it
				if newField.Type.GetKind() == KindList {
					var convertedValue interface{}
					convertedValue, err = newField.Type.ConvertToModel([]interface{}{wiStorage.Fields[oldFieldName]})
					if err == nil {
						wiStorage.Fields[oldFieldName] = convertedValue
					}
				}
				// if the old type is a list but the new one isn't check that
				// the list contains only one element and assign that
				if oldWIType.Fields[oldFieldName].Type.GetKind() == KindList && newField.Type.GetKind() != KindList {
					ifArr, ok := wiStorage.Fields[oldFieldName].([]interface{})
					if !ok {
						return errs.Errorf("failed to convert field \"%s\" to interface array: %+v", oldFieldName, wiStorage.Fields[oldFieldName])
					}
					if len(ifArr) == 1 {
						var convertedValue interface{}
						convertedValue, err = newField.Type.ConvertToModel(ifArr[0])
						if err == nil {
							wiStorage.Fields[oldFieldName] = convertedValue
						}
					}
				}
			}
			// Failed to assign the old value to the new field. Add the field to
			// the diff and remove it from the old workitem.
			if err != nil {
				fieldDiff[oldFieldName] = wiStorage.Fields[oldFieldName]
				delete(wiStorage.Fields, oldFieldName)
			}
		} else { // field doesn't exist in new type
			if wiStorage.Fields[oldFieldName] != nil {
				fieldDiff[oldFieldName] = wiStorage.Fields[oldFieldName]
				delete(wiStorage.Fields, oldFieldName)
			}
		}
	}
	// We need fieldKeys to show field diff in a defined order. Golang maps
	// aren't ordered by default.
	var fieldKeys []string
	for fieldName := range fieldDiff {
		fieldKeys = append(fieldKeys, fieldName)
	}
	// Sort the field keys to prevent random order of fields
	sort.Strings(fieldKeys)
	// Append diff (fields along with their values) between the workitem types
	// to the description
	if len(fieldDiff) > 0 {
		// If description doesn't exists, assign it empty value
		if wiStorage.Fields[SystemDescription] == nil {
			wiStorage.Fields[SystemDescription] = ""
		}
		originalDescription := rendering.NewMarkupContentFromValue(wiStorage.Fields[SystemDescription])
		// TemplateData holds the information to be added to the description
		templateData := struct {
			NewTypeName         string
			FieldNameValues     map[string]string
			OriginalDescription string
		}{
			NewTypeName:         newWIType.Name,
			FieldNameValues:     make(map[string]string),
			OriginalDescription: originalDescription.Content,
		}

		for _, fieldName := range fieldKeys {
			fieldDef := oldWIType.Fields[fieldName]
			oldKind := fieldDef.Type.GetKind()
			oldValue := fieldDiff[fieldName]

			if oldKind == KindEnum {
				enumType, ok := fieldDef.Type.(EnumType)
				if !ok {
					return errs.Errorf("failed to convert field \"%s\" to enum type: %+v", fieldName, fieldDef)
				}
				oldKind = enumType.BaseType.GetKind()
			}
			// handle all single value fields (including Enums)
			if oldKind != KindList {
				var val string
				if oldKind.IsRelational() {
					val, err = getValueOfRelationalKind(r.db, oldValue, oldKind)
					if err != nil {
						return errs.Wrapf(err, "failed to get relational value for field %s", fieldName)
					}
				} else {
					val = fmt.Sprint(oldValue)
				}
				// Add field information to the description
				templateData.FieldNameValues[oldWIType.Fields[fieldName].Label] = val
				continue
			}

			// Deal with multi value field (KindList)
			listType, ok := fieldDef.Type.(ListType)
			if !ok {
				return errs.Errorf("failed to convert field \"%s\" to list type: %+v", fieldName, fieldDef)
			}
			oldKind = listType.ComponentType.GetKind()
			valList, ok := fieldDiff[fieldName].([]interface{})
			if !ok {
				return errs.Errorf("failed to convert list value of field \"%s\" to []interface{}: %+v", fieldName, fieldDiff[fieldName])
			}

			var tempList []string
			for _, v := range valList {
				val := fmt.Sprint(v)
				if oldKind.IsRelational() {
					val, err = getValueOfRelationalKind(r.db, v, oldKind)
					if err != nil {
						return errs.Wrapf(err, "failed to get relational value for field %s", fieldName)
					}
				}
				tempList = append(tempList, val)
			}
			// Convert []string to comma seperated strings and add it to the
			// description.
			templateData.FieldNameValues[oldWIType.Fields[fieldName].Label] = strings.Join(tempList, ", ")
		}
		descriptionTemplate := template.Must(template.New("test").Parse("```" +
			`
Missing fields in workitem type: {{ .NewTypeName }}
{{range $index, $element := .FieldNameValues }}
{{$index}} : {{$element}}{{end}}
` + "```" + `
{{.OriginalDescription}}
`))
		var newDescription bytes.Buffer
		if err := descriptionTemplate.Execute(&newDescription, templateData); err != nil {
			return errs.Wrap(err, "failed to populate description template")
		}
		wiStorage.Fields[SystemDescription] = rendering.NewMarkupContent(newDescription.String(), rendering.SystemMarkupMarkdown)
	}
	// Set default values for all field in newWIType
	for fieldName, fieldDef := range newWIType.Fields {
		fieldValue := wiStorage.Fields[fieldName]
		// Do not assign default value to metastate
		if fieldName == SystemMetaState {
			continue
		}
		// Assign default only if fieldValue is nil
		wiStorage.Fields[fieldName], err = fieldDef.ConvertToModel(fieldName, fieldValue)
		if err != nil {
			return errs.Wrapf(err, "failed to convert field \"%s\"", fieldName)
		}
	}
	wiStorage.Type = newWIType.ID
	return nil
}

// getValueOfRelationKind resolves the relational value stored in val to it's
// verbose value. Eg: UUID of kind User to username.
func getValueOfRelationalKind(db *gorm.DB, val interface{}, kind Kind) (string, error) {
	var result string
	switch kind {
	case KindList, KindEnum:
		return result, errors.NewInternalErrorFromString("cannot resolve relational value for KindList or KindEnum")
	case KindUser:
		var identity account.Identity
		tx := db.Model(&account.Identity{}).Where("id = ?", val).Find(&identity)
		if tx.Error != nil {
			return result, errs.Wrap(tx.Error, "failed to find identity")
		}
		var user account.User
		tx = db.Model(&account.User{}).Where("id = ?", identity.UserID).Find(&user)
		if tx.Error != nil {
			return result, errs.Wrap(tx.Error, "failed to find user")
		}
		result = fmt.Sprintf("%s (%s)", user.FullName, identity.Username)
	case KindArea:
		var area area.Area
		tx := db.Model(area.TableName()).Where("id = ?", val).First(&area)
		if tx.Error != nil {
			return result, errs.Wrap(tx.Error, "failed to find area")
		}
		result = fmt.Sprintf("%s (%s)", area.Name, area.Path)
	case KindBoardColumn:
		var column BoardColumn
		tx := db.Model(column.TableName()).Where("id = ?", val).First(&column)
		if tx.Error != nil {
			return result, errs.Wrap(tx.Error, "failed to find boardcolumn")
		}
		result = column.Name

	case KindIteration:
		var iteration iteration.Iteration
		tx := db.Model(iteration.TableName()).Where("id = ?", val).First(&iteration)
		if tx.Error != nil {
			return result, errs.Wrap(tx.Error, "failed to find iteration")
		}
		result = fmt.Sprintf("%s (%s)", iteration.Name, iteration.Path)

	case KindCodebase:
		var codebase codebase.Codebase
		tx := db.Model(codebase.TableName()).Where("id = ?", val).First(&codebase)
		if tx.Error != nil {
			return result, errs.Wrap(tx.Error, "failed to find codebase")
		}
		result = codebase.URL // TODO(ibrahim): Figure out what we should be here. Codebase does not have a name.

	case KindLabel:
		var label label.Label
		tx := db.Model(label.TableName()).Where("id = ?", val).First(&label)
		if tx.Error != nil {
			return result, errs.Wrap(tx.Error, "failed to find area")
		}
		result = label.Name
	default:
		return result, errors.NewInternalErrorFromString("unknown field Kind")
	}
	return result, nil
}<|MERGE_RESOLUTION|>--- conflicted
+++ resolved
@@ -630,10 +630,10 @@
 	if wiStorage.Type != updatedWorkItem.Type {
 		newWiType, err := r.witr.Load(ctx, updatedWorkItem.Type)
 		if err != nil {
-			return nil, errs.Wrapf(err, "failed to load workitemtype: %s ", updatedWorkItem.Type)
+			return nil, nil, errs.Wrapf(err, "failed to load workitemtype: %s ", updatedWorkItem.Type)
 		}
 		if err := r.ChangeWorkItemType(ctx, wiStorage, wiType, newWiType, spaceID); err != nil {
-			return nil, errs.Wrapf(err, "unable to change workitem type from %s (ID: %s) to %s (ID: %s)", wiType.Name, wiType.ID, newWiType.Name, newWiType.ID)
+			return nil, nil, errs.Wrapf(err, "unable to change workitem type from %s (ID: %s) to %s (ID: %s)", wiType.Name, wiType.ID, newWiType.Name, newWiType.ID)
 		}
 		// This will be used by the ConvertWorkItemStorageToModel function
 		wiType = newWiType
@@ -660,15 +660,11 @@
 		"wi_id":    updatedWorkItem.ID,
 		"space_id": spaceID,
 	}, "Updated work item repository")
-<<<<<<< HEAD
-	return ConvertWorkItemStorageToModel(wiType, wiStorage)
-=======
 	w, err := ConvertWorkItemStorageToModel(wiType, wiStorage)
 	if err != nil {
 		return nil, nil, errs.WithStack(err)
 	}
 	return w, &rev, nil
->>>>>>> c4f317aa
 }
 
 // CheckTypeAndSpaceShareTemplate returns true if the given workitem type (wit)
@@ -706,37 +702,21 @@
 
 // Create creates a new work item in the repository
 // returns BadParameterError, ConversionError or InternalError
-<<<<<<< HEAD
-func (r *GormWorkItemRepository) Create(ctx context.Context, spaceID uuid.UUID, typeID uuid.UUID, fields map[string]interface{}, creatorID uuid.UUID) (*WorkItem, error) {
-=======
 func (r *GormWorkItemRepository) Create(ctx context.Context, spaceID uuid.UUID, typeID uuid.UUID, fields map[string]interface{}, creatorID uuid.UUID) (*WorkItem, *Revision, error) {
->>>>>>> c4f317aa
 	defer goa.MeasureSince([]string{"goa", "db", "workitem", "create"}, time.Now())
 
 	wiType, err := r.witr.Load(ctx, typeID)
 	if err != nil {
-<<<<<<< HEAD
-		return nil, errors.NewBadParameterError("typeID", typeID)
-=======
 		return nil, nil, errors.NewBadParameterError("typeID", typeID)
->>>>>>> c4f317aa
 	}
 
 	allowedWIT, err := r.CheckTypeAndSpaceShareTemplate(ctx, wiType, spaceID)
 	if err != nil {
-<<<<<<< HEAD
-		return nil, err
-
-	}
-	if !allowedWIT {
-		return nil, err
-=======
 		return nil, nil, err
 
 	}
 	if !allowedWIT {
 		return nil, nil, err
->>>>>>> c4f317aa
 	}
 
 	// The order of workitems are spaced by a factor of 1000.
@@ -765,11 +745,7 @@
 		var err error
 		wi.Fields[fieldName], err = fieldDef.ConvertToModel(fieldName, fieldValue)
 		if err != nil {
-<<<<<<< HEAD
-			return nil, errors.NewBadParameterError(fieldName, fieldValue) // TODO(kwk): Change errors pkg to consume the original error as well
-=======
 			return nil, nil, errors.NewBadParameterError(fieldName, fieldValue) // TODO(kwk): Change errors pkg to consume the original error as well
->>>>>>> c4f317aa
 		}
 		if (fieldName == SystemAssignees || fieldName == SystemLabels || fieldName == SystemBoardcolumns) && fieldValue == nil {
 			delete(wi.Fields, fieldName)
