package controller

import (
	"context"
	"encoding/json"
	"io/ioutil"
	"net/url"
	"os"
	"time"

	"github.com/fabric8-services/fabric8-wit/auth/authservice"
	"github.com/fabric8-services/fabric8-wit/kubernetesV1"
	errs "github.com/pkg/errors"

	"github.com/fabric8-services/fabric8-wit/app"
	"github.com/fabric8-services/fabric8-wit/auth"
	"github.com/fabric8-services/fabric8-wit/configuration"
	witerrors "github.com/fabric8-services/fabric8-wit/errors"
	"github.com/goadesign/goa"
	uuid "github.com/satori/go.uuid"
)

// AppsController implements the apps resource.
type AppsController struct {
	*goa.Controller
	Config *configuration.Registry
}

// NewAppsController creates a apps controller.
func NewAppsController(service *goa.Service, config *configuration.Registry) *AppsController {
	return &AppsController{
		Controller: service.NewController("AppsController"),
		Config:     config,
	}
}

func tostring(item interface{}) string {
	bytes, err := json.MarshalIndent(item, "", "  ")
	if err != nil {
		return err.Error()
	}
	return string(bytes)
}

<<<<<<< HEAD
func getAndCheckOSIOClient(ctx context.Context) (*OSIOClientV1, error) {
=======
func getAndCheckOSIOClientV1(ctx context.Context) *OSIOClientV1 {
>>>>>>> 7d63f5af

	// defaults
	host := "localhost"
	scheme := "https"

	req := goa.ContextRequest(ctx)
	if req != nil {
		// Note - it's probably more efficient to force a loopback host, and only use the port number here
		// (on some systems using a non-loopback interface forces a network stack traverse)
		host = req.Host
		scheme = req.URL.Scheme
	}

	if os.Getenv("FABRIC8_WIT_API_URL") != "" {
		witurl, err := url.Parse(os.Getenv("FABRIC8_WIT_API_URL"))
		if err != nil {
			return nil, errs.Wrapf(err, "cannot parse FABRIC8_WIT_API_URL")
		}
		host = witurl.Host
		scheme = witurl.Scheme
	}

	oc := NewOSIOClientV1(ctx, scheme, host)

	return oc, nil
}

func (c *AppsController) getSpaceNameFromSpaceID(ctx context.Context, spaceID uuid.UUID) (*string, error) {
	// TODO - add a cache in AppsController - but will break if user can change space name
	// use WIT API to convert Space UUID to Space name
<<<<<<< HEAD
	osioclient, err := getAndCheckOSIOClient(ctx)
	if err != nil {
		return nil, err
	}
=======
	osioclient := getAndCheckOSIOClientV1(ctx)
>>>>>>> 7d63f5af

	osioSpace, err := osioclient.GetSpaceByID(ctx, spaceID)
	if err != nil {
		return nil, errs.Wrapf(err, "unable to convert space UUID %s to space name", spaceID)
	}
	return osioSpace.Attributes.Name, nil
}

func getNamespaceNameV1(ctx context.Context) (*string, error) {

<<<<<<< HEAD
	osioclient, err := getAndCheckOSIOClient(ctx)
=======
	osioclient := getAndCheckOSIOClientV1(ctx)
	kubeSpaceAttr, err := osioclient.GetNamespaceByType(ctx, nil, "user")
>>>>>>> 7d63f5af
	if err != nil {
		return nil, err
	}

	kubeSpaceAttr, err := osioclient.GetNamespaceByType(ctx, nil, "user")
	if err != nil {
		return nil, errs.Wrap(err, "unable to retrieve 'user' namespace")
	}
	if kubeSpaceAttr == nil || kubeSpaceAttr.Name == nil {
		return nil, witerrors.NewNotFoundError("namespace", "user")
	}

	return kubeSpaceAttr.Name, nil
}

func getUserV1(authClient authservice.Client, ctx context.Context) (*authservice.User, error) {
	// get the user definition (for cluster URL)
	resp, err := authClient.ShowUser(ctx, authservice.ShowUserPath(), nil, nil)
	if err != nil {
		return nil, errs.Wrapf(err, "unable to retrive user from Auth service")
	}

	defer resp.Body.Close()

	respBody, err := ioutil.ReadAll(resp.Body)

	status := resp.StatusCode
	if status < 200 || status > 300 {
		return nil, errs.Errorf("failed to GET user due to status code %d", status)
	}

	var respType authservice.User
	err = json.Unmarshal(respBody, &respType)
	if err != nil {
		return nil, errs.Wrapf(err, "unable to unmarshal user definition from Auth service")
	}
	return &respType, nil
}

func getTokenDataV1(authClient authservice.Client, ctx context.Context, forService string) (*authservice.TokenData, error) {

	resp, err := authClient.RetrieveToken(ctx, authservice.RetrieveTokenPath(), forService, nil)
	if err != nil {
		return nil, errs.Wrapf(err, "unable to retrieve Auth token for '%s' service", forService)
	}

	defer resp.Body.Close()

	respBody, err := ioutil.ReadAll(resp.Body)

	status := resp.StatusCode
	if status < 200 || status > 300 {
		return nil, errs.Errorf("failed to GET Auth token for '%s' service due to status code %d", forService, status)
	}

	var respType authservice.TokenData
	err = json.Unmarshal(respBody, &respType)
	if err != nil {
		return nil, errs.Wrapf(err, "unable to unmarshal Auth token for '%s' service from Auth service", forService)
	}
	return &respType, nil
}

// getKubeClient createa kube client for the appropriate cluster assigned to the current user.
// many different errors are possible, so controllers should call getAndCheckKubeClient() instead
func (c *AppsController) getKubeClient(ctx context.Context) (kubernetesV1.KubeClientInterface, error) {

	// create Auth API client
	authClient, err := auth.CreateClient(ctx, c.Config)
	if err != nil {
		return nil, errs.Wrapf(err, "error creating Auth client")
	}

	authUser, err := getUserV1(*authClient, ctx)
	if err != nil {
		return nil, errs.Wrapf(err, "error retrieving user definition from Auth client")
	}

	if authUser == nil || authUser.Data.Attributes.Cluster == nil {
		return nil, errs.Errorf("error getting user from Auth Server: %s", tostring(authUser))
	}

	// get the openshift/kubernetes auth info for the cluster OpenShift API
	osauth, err := getTokenDataV1(*authClient, ctx, *authUser.Data.Attributes.Cluster)
	if err != nil {
		return nil, errs.Wrapf(err, "error getting openshift credentials")
	}

	kubeURL := *authUser.Data.Attributes.Cluster
	kubeToken := *osauth.AccessToken

	kubeNamespaceName, err := getNamespaceNameV1(ctx)
	if err != nil {
		return nil, errs.Wrapf(err, "could not retrieve namespace name")
	}

	// create the cluster API client
	kubeConfig := &kubernetesV1.KubeClientConfig{
		ClusterURL:    kubeURL,
		BearerToken:   kubeToken,
		UserNamespace: *kubeNamespaceName,
	}
	kc, err := kubernetesV1.NewKubeClient(kubeConfig)
	if err != nil {
		return nil, errs.Wrapf(err, "could not create Kubernetes client object")
	}
	return kc, nil
}

// SetDeployment runs the setDeployment action.
func (c *AppsController) SetDeployment(ctx *app.SetDeploymentAppsContext) error {

	// we double check podcount here, because in the future we might have different query parameters
	// (for setting different Pod switches) and PodCount might become optional
	if ctx.PodCount == nil {
		return witerrors.NewBadParameterError("podCount", "missing")
	}

	kc, err := c.getKubeClient(ctx)
	if err != nil {
		return witerrors.NewUnauthorizedError("openshift token")
	}

	kubeSpaceName, err := c.getSpaceNameFromSpaceID(ctx, ctx.SpaceID)
	if err != nil {
		return witerrors.NewNotFoundError("osio space", ctx.SpaceID.String())
	}

	_ /*oldCount*/, err = kc.ScaleDeployment(*kubeSpaceName, ctx.AppName, ctx.DeployName, *ctx.PodCount)
	if err != nil {
		return witerrors.NewInternalError(ctx, errs.Wrapf(err, "error scaling deployment %s", ctx.DeployName))
	}

	//log.Info(ctx, nil, "podcount was %d; will be set to %d", *oldCount, *ctx.PodCount)
	return ctx.OK([]byte{})
}

// ShowDeploymentStatSeries runs the showDeploymentStatSeries action.
func (c *AppsController) ShowDeploymentStatSeries(ctx *app.ShowDeploymentStatSeriesAppsContext) error {

	endTime := time.Now()
	startTime := endTime.Add(-8 * time.Hour) // default: start time is 8 hours before end time
	limit := -1                              // default: No limit

	if ctx.Limit != nil {
		limit = *ctx.Limit
	}

	if ctx.Start != nil {
		startTime = convertToTime(int64(*ctx.Start))
	}

	if ctx.End != nil {
		endTime = convertToTime(int64(*ctx.End))
	}

	if endTime.Before(startTime) {
		return witerrors.NewBadParameterError("end", *ctx.End)
	}

	kc, err := c.getKubeClient(ctx)
	if err != nil {
		return witerrors.NewUnauthorizedError("openshift token")
	}

	kubeSpaceName, err := c.getSpaceNameFromSpaceID(ctx, ctx.SpaceID)
	if err != nil {
		return err
	}

	statSeries, err := kc.GetDeploymentStatSeries(*kubeSpaceName, ctx.AppName, ctx.DeployName,
		startTime, endTime, limit)
	if err != nil {
		return err
	} else if statSeries == nil {
		return witerrors.NewNotFoundError("deployment", ctx.DeployName)
	}

	res := &app.SimpleDeploymentStatSeriesV1Single{
		Data: statSeries,
	}

	return ctx.OK(res)
}

func convertToTime(unixMillis int64) time.Time {
	return time.Unix(0, unixMillis*int64(time.Millisecond))
}

// ShowDeploymentStats runs the showDeploymentStats action.
func (c *AppsController) ShowDeploymentStats(ctx *app.ShowDeploymentStatsAppsContext) error {

	kc, err := c.getKubeClient(ctx)
	if err != nil {
		return witerrors.NewUnauthorizedError("openshift token")
	}

	kubeSpaceName, err := c.getSpaceNameFromSpaceID(ctx, ctx.SpaceID)
	if err != nil {
		return witerrors.NewNotFoundError("osio space", ctx.SpaceID.String())
	}

	var startTime time.Time
	if ctx.Start != nil {
		startTime = convertToTime(int64(*ctx.Start))
	} else {
		// If a start time was not supplied, default to one minute ago
		startTime = time.Now().Add(-1 * time.Minute)
	}

	deploymentStats, err := kc.GetDeploymentStats(*kubeSpaceName, ctx.AppName, ctx.DeployName, startTime)
	if err != nil {
		return witerrors.NewInternalError(ctx, errs.Wrapf(err, "could not retrieve deployment statistics for %s", ctx.DeployName))
	}
	if deploymentStats == nil {
		return witerrors.NewNotFoundError("deployment", ctx.DeployName)
	}

	res := &app.SimpleDeploymentStatsV1Single{
		Data: deploymentStats,
	}

	return ctx.OK(res)
}

// ShowEnvironment runs the showEnvironment action.
func (c *AppsController) ShowEnvironment(ctx *app.ShowEnvironmentAppsContext) error {

	kc, err := c.getKubeClient(ctx)
	if err != nil {
		return witerrors.NewUnauthorizedError("openshift token")
	}

	env, err := kc.GetEnvironment(ctx.EnvName)
	if err != nil {
		return witerrors.NewInternalError(ctx, errs.Wrapf(err, "could not retrieve environment %s", ctx.EnvName))
	}
	if env == nil {
		return witerrors.NewNotFoundError("environment", ctx.EnvName)
	}

	res := &app.SimpleEnvironmentV1Single{
		Data: env,
	}

	return ctx.OK(res)
}

// ShowSpace runs the showSpace action.
func (c *AppsController) ShowSpace(ctx *app.ShowSpaceAppsContext) error {

	kc, err := c.getKubeClient(ctx)
	if err != nil {
		return witerrors.NewUnauthorizedError("openshift token")
	}

	kubeSpaceName, err := c.getSpaceNameFromSpaceID(ctx, ctx.SpaceID)
	if err != nil {
		return witerrors.NewNotFoundError("osio space", ctx.SpaceID.String())
	}

	// get OpenShift space
	space, err := kc.GetSpace(*kubeSpaceName)
	if err != nil {
		return witerrors.NewInternalError(ctx, errs.Wrapf(err, "could not retrieve space %s", *kubeSpaceName))
	}
	if space == nil {
		return witerrors.NewNotFoundError("space", *kubeSpaceName)
	}

	res := &app.SimpleSpaceV1Single{
		Data: space,
	}

	return ctx.OK(res)
}

// ShowSpaceApp runs the showSpaceApp action.
func (c *AppsController) ShowSpaceApp(ctx *app.ShowSpaceAppAppsContext) error {

	kc, err := c.getKubeClient(ctx)
	if err != nil {
		return witerrors.NewUnauthorizedError("openshift token")
	}

	kubeSpaceName, err := c.getSpaceNameFromSpaceID(ctx, ctx.SpaceID)
	if err != nil {
		return witerrors.NewNotFoundError("osio space", ctx.SpaceID.String())
	}

	theapp, err := kc.GetApplication(*kubeSpaceName, ctx.AppName)
	if err != nil {
		return witerrors.NewInternalError(ctx, errs.Wrapf(err, "could not retrieve application %s", ctx.AppName))
	}
	if theapp == nil {
		return witerrors.NewNotFoundError("application", ctx.AppName)
	}

	res := &app.SimpleApplicationV1Single{
		Data: theapp,
	}

	return ctx.OK(res)
}

// ShowSpaceAppDeployment runs the showSpaceAppDeployment action.
func (c *AppsController) ShowSpaceAppDeployment(ctx *app.ShowSpaceAppDeploymentAppsContext) error {

	kc, err := c.getKubeClient(ctx)
	if err != nil {
		return witerrors.NewUnauthorizedError("openshift token")
	}

	kubeSpaceName, err := c.getSpaceNameFromSpaceID(ctx, ctx.SpaceID)
	if err != nil {
		return witerrors.NewNotFoundError("osio space", ctx.SpaceID.String())
	}

	deploymentStats, err := kc.GetDeployment(*kubeSpaceName, ctx.AppName, ctx.DeployName)
	if err != nil {
		return witerrors.NewInternalError(ctx, errs.Wrapf(err, "error retrieving deployment %s", ctx.DeployName))
	}
	if deploymentStats == nil {
		return witerrors.NewNotFoundError("deployment statistics", ctx.DeployName)
	}

	res := &app.SimpleDeploymentV1Single{
		Data: deploymentStats,
	}

	return ctx.OK(res)
}

// ShowEnvAppPods runs the showEnvAppPods action.
func (c *AppsController) ShowEnvAppPods(ctx *app.ShowEnvAppPodsAppsContext) error {

	kc, err := c.getKubeClient(ctx)
	if err != nil {
		return witerrors.NewUnauthorizedError("openshift token")
	}

	pods, err := kc.GetPodsInNamespace(ctx.EnvName, ctx.AppName)
	if err != nil {
		return witerrors.NewInternalError(ctx, errs.Wrapf(err, "error retrieving pods from namespace %s/%s", ctx.EnvName, ctx.AppName))
	}
	if pods == nil || len(pods) == 0 {
		return witerrors.NewNotFoundError("pods", ctx.AppName)
	}
	jsonresp := "{\"pods\":" + tostring(pods) + "}\n"

	return ctx.OK([]byte(jsonresp))
}

// ShowSpaceEnvironments runs the showSpaceEnvironments action.
func (c *AppsController) ShowSpaceEnvironments(ctx *app.ShowSpaceEnvironmentsAppsContext) error {

	kc, err := c.getKubeClient(ctx)
	if err != nil {
		return witerrors.NewUnauthorizedError("openshift token")
	}

	envs, err := kc.GetEnvironments()
	if err != nil {
		return witerrors.NewInternalError(ctx, errs.Wrap(err, "error retrieving environments"))
	}
	if envs == nil {
		return witerrors.NewNotFoundError("environments", ctx.SpaceID.String())
	}

	res := &app.SimpleEnvironmentV1List{
		Data: envs,
	}

	return ctx.OK(res)
}<|MERGE_RESOLUTION|>--- conflicted
+++ resolved
@@ -42,11 +42,7 @@
 	return string(bytes)
 }
 
-<<<<<<< HEAD
-func getAndCheckOSIOClient(ctx context.Context) (*OSIOClientV1, error) {
-=======
-func getAndCheckOSIOClientV1(ctx context.Context) *OSIOClientV1 {
->>>>>>> 7d63f5af
+func getAndCheckOSIOClientV1(ctx context.Context) (*OSIOClientV1, error) {
 
 	// defaults
 	host := "localhost"
@@ -77,14 +73,10 @@
 func (c *AppsController) getSpaceNameFromSpaceID(ctx context.Context, spaceID uuid.UUID) (*string, error) {
 	// TODO - add a cache in AppsController - but will break if user can change space name
 	// use WIT API to convert Space UUID to Space name
-<<<<<<< HEAD
-	osioclient, err := getAndCheckOSIOClient(ctx)
+	osioclient, err := getAndCheckOSIOClientV1(ctx)
 	if err != nil {
 		return nil, err
 	}
-=======
-	osioclient := getAndCheckOSIOClientV1(ctx)
->>>>>>> 7d63f5af
 
 	osioSpace, err := osioclient.GetSpaceByID(ctx, spaceID)
 	if err != nil {
@@ -95,12 +87,7 @@
 
 func getNamespaceNameV1(ctx context.Context) (*string, error) {
 
-<<<<<<< HEAD
-	osioclient, err := getAndCheckOSIOClient(ctx)
-=======
-	osioclient := getAndCheckOSIOClientV1(ctx)
-	kubeSpaceAttr, err := osioclient.GetNamespaceByType(ctx, nil, "user")
->>>>>>> 7d63f5af
+	osioclient, err := getAndCheckOSIOClientV1(ctx)
 	if err != nil {
 		return nil, err
 	}
