--- conflicted
+++ resolved
@@ -1619,10 +1619,6 @@
 	return newURL, nil
 }
 
-<<<<<<< HEAD
-<<<<<<< HEAD
-=======
->>>>>>> 39776d0b
 // Types of namespaces where the user does not deploy applications
 var internalNamespaceTypes = map[string]struct{}{"user": {}, "che": {}, "jenkins": {}}
 
@@ -1632,11 +1628,6 @@
 	return !pres
 }
 
-<<<<<<< HEAD
-=======
->>>>>>> upstream/master
-=======
->>>>>>> 39776d0b
 type testKube struct {
 	kubernetes.KubeRESTAPI // Allows us to only implement methods we'll use
 	getter                 *testKubeGetter
