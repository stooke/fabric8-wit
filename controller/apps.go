--- conflicted
+++ resolved
@@ -31,11 +31,7 @@
 
 // KubeClientGetterV1 creates an instance of KubeClientInterface
 type KubeClientGetterV1 interface {
-<<<<<<< HEAD
-	GetKubeClient(ctx context.Context) (kubernetesV1.KubeClientInterface, error)
-=======
 	GetKubeClientV1(ctx context.Context) (kubernetesV1.KubeClientInterface, error)
->>>>>>> ebdb606c
 }
 
 // Default implementation of KubeClientGetter used by NewAppsController
@@ -54,11 +50,7 @@
 	}
 }
 
-<<<<<<< HEAD
 func getAndCheckOSIOClientV1(ctx context.Context) (*OSIOClientV1, error) {
-=======
-func getAndCheckOSIOClientV1(ctx context.Context) *OSIOClientV1 {
->>>>>>> ebdb606c
 
 	// defaults
 	host := "localhost"
@@ -142,11 +134,7 @@
 
 	status := resp.StatusCode
 	if status != http.StatusOK {
-<<<<<<< HEAD
 		return nil, errs.Errorf("failed to GET user due to status code %d", status)
-=======
-		return nil, fmt.Errorf("Failed to GET user due to status code %d", status)
->>>>>>> ebdb606c
 	}
 
 	var respType authservice.User
@@ -170,11 +158,7 @@
 
 	status := resp.StatusCode
 	if status != http.StatusOK {
-<<<<<<< HEAD
 		return nil, errs.Errorf("failed to GET Auth token for '%s' service due to status code %d", forService, status)
-=======
-		return nil, errors.New("Failed to GET user due to status code " + string(status))
->>>>>>> ebdb606c
 	}
 
 	var respType authservice.TokenData
@@ -186,11 +170,7 @@
 }
 
 // GetKubeClient creates a kube client for the appropriate cluster assigned to the current user
-<<<<<<< HEAD
-func (g *defaultKubeClientGetterV1) GetKubeClient(ctx context.Context) (kubernetesV1.KubeClientInterface, error) {
-=======
 func (g *defaultKubeClientGetterV1) GetKubeClientV1(ctx context.Context) (kubernetesV1.KubeClientInterface, error) {
->>>>>>> ebdb606c
 
 	// create Auth API client
 	authClient, err := auth.CreateClient(ctx, g.config)
@@ -243,11 +223,7 @@
 		return errors.NewBadParameterError("podCount", "missing")
 	}
 
-<<<<<<< HEAD
-	kc, err := c.GetKubeClient(ctx)
-=======
-	kc, err := c.GetKubeClientV1(ctx)
->>>>>>> ebdb606c
+	kc, err := c.GetKubeClientV1(ctx)
 	defer cleanupV1(kc)
 	if err != nil {
 		return errors.NewUnauthorizedError("openshift token")
@@ -290,11 +266,7 @@
 		return errors.NewBadParameterError("end", *ctx.End)
 	}
 
-<<<<<<< HEAD
-	kc, err := c.GetKubeClient(ctx)
-=======
-	kc, err := c.GetKubeClientV1(ctx)
->>>>>>> ebdb606c
+	kc, err := c.GetKubeClientV1(ctx)
 	defer cleanupV1(kc)
 	if err != nil {
 		return errors.NewUnauthorizedError("openshift token")
@@ -323,11 +295,7 @@
 // ShowDeploymentStats runs the showDeploymentStats action.
 func (c *AppsController) ShowDeploymentStats(ctx *app.ShowDeploymentStatsAppsContext) error {
 
-<<<<<<< HEAD
-	kc, err := c.GetKubeClient(ctx)
-=======
-	kc, err := c.GetKubeClientV1(ctx)
->>>>>>> ebdb606c
+	kc, err := c.GetKubeClientV1(ctx)
 	defer cleanupV1(kc)
 	if err != nil {
 		return errors.NewUnauthorizedError("openshift token")
@@ -364,11 +332,7 @@
 // ShowEnvironment runs the showEnvironment action.
 func (c *AppsController) ShowEnvironment(ctx *app.ShowEnvironmentAppsContext) error {
 
-<<<<<<< HEAD
-	kc, err := c.GetKubeClient(ctx)
-=======
-	kc, err := c.GetKubeClientV1(ctx)
->>>>>>> ebdb606c
+	kc, err := c.GetKubeClientV1(ctx)
 	defer cleanupV1(kc)
 	if err != nil {
 		return errors.NewUnauthorizedError("openshift token")
@@ -392,11 +356,7 @@
 // ShowSpace runs the showSpace action.
 func (c *AppsController) ShowSpace(ctx *app.ShowSpaceAppsContext) error {
 
-<<<<<<< HEAD
-	kc, err := c.GetKubeClient(ctx)
-=======
-	kc, err := c.GetKubeClientV1(ctx)
->>>>>>> ebdb606c
+	kc, err := c.GetKubeClientV1(ctx)
 	defer cleanupV1(kc)
 	if err != nil {
 		return errors.NewUnauthorizedError("openshift token")
@@ -426,11 +386,7 @@
 // ShowSpaceApp runs the showSpaceApp action.
 func (c *AppsController) ShowSpaceApp(ctx *app.ShowSpaceAppAppsContext) error {
 
-<<<<<<< HEAD
-	kc, err := c.GetKubeClient(ctx)
-=======
-	kc, err := c.GetKubeClientV1(ctx)
->>>>>>> ebdb606c
+	kc, err := c.GetKubeClientV1(ctx)
 	defer cleanupV1(kc)
 	if err != nil {
 		return errors.NewUnauthorizedError("openshift token")
@@ -459,11 +415,7 @@
 // ShowSpaceAppDeployment runs the showSpaceAppDeployment action.
 func (c *AppsController) ShowSpaceAppDeployment(ctx *app.ShowSpaceAppDeploymentAppsContext) error {
 
-<<<<<<< HEAD
-	kc, err := c.GetKubeClient(ctx)
-=======
-	kc, err := c.GetKubeClientV1(ctx)
->>>>>>> ebdb606c
+	kc, err := c.GetKubeClientV1(ctx)
 	defer cleanupV1(kc)
 	if err != nil {
 		return errors.NewUnauthorizedError("openshift token")
@@ -492,11 +444,7 @@
 // ShowEnvAppPods runs the showEnvAppPods action.
 func (c *AppsController) ShowEnvAppPods(ctx *app.ShowEnvAppPodsAppsContext) error {
 
-<<<<<<< HEAD
-	kc, err := c.GetKubeClient(ctx)
-=======
-	kc, err := c.GetKubeClientV1(ctx)
->>>>>>> ebdb606c
+	kc, err := c.GetKubeClientV1(ctx)
 	defer cleanupV1(kc)
 	if err != nil {
 		return errors.NewUnauthorizedError("openshift token")
@@ -517,11 +465,7 @@
 // ShowSpaceEnvironments runs the showSpaceEnvironments action.
 func (c *AppsController) ShowSpaceEnvironments(ctx *app.ShowSpaceEnvironmentsAppsContext) error {
 
-<<<<<<< HEAD
-	kc, err := c.GetKubeClient(ctx)
-=======
-	kc, err := c.GetKubeClientV1(ctx)
->>>>>>> ebdb606c
+	kc, err := c.GetKubeClientV1(ctx)
 	defer cleanupV1(kc)
 	if err != nil {
 		return errors.NewUnauthorizedError("openshift token")
