package configuration

import (
	"fmt"
	"os"
	"regexp"
	"strings"
	"time"

	log "github.com/Sirupsen/logrus"
	"github.com/pkg/errors"
	yaml "gopkg.in/yaml.v2"

	"github.com/almighty/almighty-core/rest"
	"github.com/goadesign/goa"
	"github.com/spf13/viper"
)

// String returns the current configuration as a string
func (c *ConfigurationData) String() string {
	allSettings := c.v.AllSettings()
	y, err := yaml.Marshal(&allSettings)
	if err != nil {
		log.WithFields(map[string]interface{}{
			"settings": allSettings,
			"err":      err,
		}).Panicln("Failed to marshall config to string")
	}
	return fmt.Sprintf("%s\n", y)
}

const (
	// Constants for viper variable names. Will be used to set
	// default values as well as to get each value

	varPostgresHost                     = "postgres.host"
	varPostgresPort                     = "postgres.port"
	varPostgresUser                     = "postgres.user"
	varPostgresDatabase                 = "postgres.database"
	varPostgresPassword                 = "postgres.password"
	varPostgresSSLMode                  = "postgres.sslmode"
	varPostgresConnectionTimeout        = "postgres.connection.timeout"
	varPostgresConnectionRetrySleep     = "postgres.connection.retrysleep"
	varPostgresConnectionMaxIdle        = "postgres.connection.maxidle"
	varPostgresConnectionMaxOpen        = "postgres.connection.maxopen"
	varPopulateCommonTypes              = "populate.commontypes"
	varHTTPAddress                      = "http.address"
	varDeveloperModeEnabled             = "developer.mode.enabled"
	varGithubAuthToken                  = "github.auth.token"
	varKeycloakSecret                   = "keycloak.secret"
	varKeycloakClientID                 = "keycloak.client.id"
	varKeycloakDomainPrefix             = "keycloak.domain.prefix"
	varKeycloakRealm                    = "keycloak.realm"
	varKeycloakTesUserName              = "keycloak.testuser.name"
	varKeycloakTesUserSecret            = "keycloak.testuser.secret"
	varKeycloakTesUser2Name             = "keycloak.testuser2.name"
	varKeycloakTesUser2Secret           = "keycloak.testuser2.secret"
	varKeycloakURL                      = "keycloak.url"
	varKeycloakEndpointAdmin            = "keycloak.endpoint.admin"
	varKeycloakEndpointAuth             = "keycloak.endpoint.auth"
	varKeycloakEndpointToken            = "keycloak.endpoint.token"
	varKeycloakEndpointUserinfo         = "keycloak.endpoint.userinfo"
	varKeycloakEndpointAuthzResourceset = "keycloak.endpoint.authz.resourceset"
	varKeycloakEndpointClients          = "keycloak.endpoint.clients"
	varKeycloakEndpointEntitlement      = "keycloak.endpoint.entitlement"
	varKeycloakEndpointBroker           = "keycloak.endpoint.broker"
	varKeycloakEndpointAccount          = "keycloak.endpoint.account"
	varKeycloakEndpointLogout           = "keycloak.endpoint.logout"
	varTokenPublicKey                   = "token.publickey"
	varTokenPrivateKey                  = "token.privatekey"
	varCacheControlWorkItems            = "cachecontrol.workitems"
	varCacheControlWorkItemTypes        = "cachecontrol.workitemtypes"
	varCacheControlWorkItemLinks        = "cachecontrol.workitemLinks"
	varCacheControlWorkItemLinkTypes    = "cachecontrol.workitemlinktypes"
	varCacheControlSpaces               = "cachecontrol.spaces"
<<<<<<< HEAD
	varCacheControlUsers                = "cachecontrol.users"
	varCacheControlIterations           = "cachecontrol.iterations"
	varCacheControlAreas                = "cachecontrol.areas"
=======
	varCacheControlIterations           = "cachecontrol.iterations"
	varCacheControlAreas                = "cachecontrol.areas"
	varCacheControlComments             = "cachecontrol.comments"
	varCacheControlFilters              = "cachecontrol.filters"
	varCacheControlUsers                = "cachecontrol.users"
>>>>>>> 49e3018e
	varCacheControlUser                 = "cachecontrol.user"
	defaultConfigFile                   = "config.yaml"
	varOpenshiftTenantMasterURL         = "openshift.tenant.masterurl"
	varCheStarterURL                    = "chestarterurl"
	varValidRedirectURLs                = "redirect.valid"
)

// ConfigurationData encapsulates the Viper configuration object which stores the configuration data in-memory.
type ConfigurationData struct {
	v *viper.Viper
}

// NewConfigurationData creates a configuration reader object using a configurable configuration file path
func NewConfigurationData(configFilePath string) (*ConfigurationData, error) {
	c := ConfigurationData{
		v: viper.New(),
	}
	c.v.SetEnvPrefix("ALMIGHTY")
	c.v.AutomaticEnv()
	c.v.SetEnvKeyReplacer(strings.NewReplacer(".", "_"))
	c.v.SetTypeByDefaultValue(true)
	c.setConfigDefaults()

	if configFilePath != "" {
		c.v.SetConfigType("yaml")
		c.v.SetConfigFile(configFilePath)
		err := c.v.ReadInConfig() // Find and read the config file
		if err != nil {           // Handle errors reading the config file
			return nil, errors.Errorf("Fatal error config file: %s \n", err)
		}
	}
	return &c, nil
}

func getConfigFilePath() string {
	// This was either passed as a env var Or, set inside main.go from --config
	envConfigPath, ok := os.LookupEnv("ALMIGHTY_CONFIG_FILE_PATH")
	if !ok {
		return ""
	}
	return envConfigPath
}

// GetDefaultConfigurationFile returns the default configuration file.
func (c *ConfigurationData) GetDefaultConfigurationFile() string {
	return defaultConfigFile
}

// GetConfigurationData is a wrapper over NewConfigurationData which reads configuration file path
// from the environment variable.
func GetConfigurationData() (*ConfigurationData, error) {
	cd, err := NewConfigurationData(getConfigFilePath())
	return cd, err
}

func (c *ConfigurationData) setConfigDefaults() {
	//---------
	// Postgres
	//---------
	c.v.SetTypeByDefaultValue(true)
	c.v.SetDefault(varPostgresHost, "localhost")
	c.v.SetDefault(varPostgresPort, 5432)
	c.v.SetDefault(varPostgresUser, "postgres")
	c.v.SetDefault(varPostgresDatabase, "postgres")
	c.v.SetDefault(varPostgresPassword, "mysecretpassword")
	c.v.SetDefault(varPostgresSSLMode, "disable")
	c.v.SetDefault(varPostgresConnectionTimeout, 5)
	c.v.SetDefault(varPostgresConnectionMaxIdle, -1)
	c.v.SetDefault(varPostgresConnectionMaxOpen, -1)

	// Number of seconds to wait before trying to connect again
	c.v.SetDefault(varPostgresConnectionRetrySleep, time.Duration(time.Second))

	//-----
	// HTTP
	//-----
	c.v.SetDefault(varHTTPAddress, "0.0.0.0:8080")

	//-----
	// Misc
	//-----

	// Enable development related features, e.g. token generation endpoint
	c.v.SetDefault(varDeveloperModeEnabled, false)

	c.v.SetDefault(varPopulateCommonTypes, true)

	// Auth-related defaults
	c.v.SetDefault(varTokenPublicKey, defaultTokenPublicKey)
	c.v.SetDefault(varTokenPrivateKey, defaultTokenPrivateKey)
	c.v.SetDefault(varKeycloakClientID, defaultKeycloakClientID)
	c.v.SetDefault(varKeycloakSecret, defaultKeycloakSecret)
	c.v.SetDefault(varGithubAuthToken, defaultActualToken)
	c.v.SetDefault(varKeycloakDomainPrefix, defaultKeycloakDomainPrefix)
	c.v.SetDefault(varKeycloakTesUserName, defaultKeycloakTesUserName)
	c.v.SetDefault(varKeycloakTesUserSecret, defaultKeycloakTesUserSecret)

	// HTTP Cache-Control/max-age default
<<<<<<< HEAD
	c.v.SetDefault(varCacheControlWorkItems, "max-age=300")
	c.v.SetDefault(varCacheControlWorkItemTypes, "max-age=86400") // 1 day
	c.v.SetDefault(varCacheControlWorkItemLinks, "max-age=300")
	c.v.SetDefault(varCacheControlWorkItemLinkTypes, "max-age=86400") // 1 day
	c.v.SetDefault(varCacheControlSpaces, "max-age=300")
	c.v.SetDefault(varCacheControlIterations, "max-age=300")
	c.v.SetDefault(varCacheControlAreas, "max-age=300")
	c.v.SetDefault(varCacheControlUsers, "max-age=300")
	// data returned from '/api/user' must not be cached by intermediate proxies,
	// but can only be kept in the client's local cache.
	c.v.SetDefault(varCacheControlUser, "private,max-age=300")
=======
	c.v.SetDefault(varCacheControlWorkItems, "max-age=2") // very short life in cache, to allow for quick, repetitive updates.
	c.v.SetDefault(varCacheControlWorkItemTypes, "max-age=2")
	c.v.SetDefault(varCacheControlWorkItemLinks, "max-age=2")
	c.v.SetDefault(varCacheControlWorkItemLinkTypes, "max-age=2")
	c.v.SetDefault(varCacheControlSpaces, "max-age=2")
	c.v.SetDefault(varCacheControlIterations, "max-age=2")
	c.v.SetDefault(varCacheControlAreas, "max-age=2")
	c.v.SetDefault(varCacheControlComments, "max-age=2")
	c.v.SetDefault(varCacheControlFilters, "max-age=86400")
	c.v.SetDefault(varCacheControlUsers, "max-age=2")
	// data returned from '/api/user' must not be cached by intermediate proxies,
	// but can only be kept in the client's local cache.
	c.v.SetDefault(varCacheControlUser, "private,max-age=2")
>>>>>>> 49e3018e

	c.v.SetDefault(varKeycloakTesUser2Name, defaultKeycloakTesUser2Name)
	c.v.SetDefault(varKeycloakTesUser2Secret, defaultKeycloakTesUser2Secret)
	c.v.SetDefault(varOpenshiftTenantMasterURL, defaultOpenshiftTenantMasterURL)
	c.v.SetDefault(varCheStarterURL, defaultCheStarterURL)
}

// GetPostgresHost returns the postgres host as set via default, config file, or environment variable
func (c *ConfigurationData) GetPostgresHost() string {
	return c.v.GetString(varPostgresHost)
}

// GetPostgresPort returns the postgres port as set via default, config file, or environment variable
func (c *ConfigurationData) GetPostgresPort() int64 {
	return c.v.GetInt64(varPostgresPort)
}

// GetPostgresUser returns the postgres user as set via default, config file, or environment variable
func (c *ConfigurationData) GetPostgresUser() string {
	return c.v.GetString(varPostgresUser)
}

// GetPostgresDatabase returns the postgres database as set via default, config file, or environment variable
func (c *ConfigurationData) GetPostgresDatabase() string {
	return c.v.GetString(varPostgresDatabase)
}

// GetPostgresPassword returns the postgres password as set via default, config file, or environment variable
func (c *ConfigurationData) GetPostgresPassword() string {
	return c.v.GetString(varPostgresPassword)
}

// GetPostgresSSLMode returns the postgres sslmode as set via default, config file, or environment variable
func (c *ConfigurationData) GetPostgresSSLMode() string {
	return c.v.GetString(varPostgresSSLMode)
}

// GetPostgresConnectionTimeout returns the postgres connection timeout as set via default, config file, or environment variable
func (c *ConfigurationData) GetPostgresConnectionTimeout() int64 {
	return c.v.GetInt64(varPostgresConnectionTimeout)
}

// GetPostgresConnectionRetrySleep returns the number of seconds (as set via default, config file, or environment variable)
// to wait before trying to connect again
func (c *ConfigurationData) GetPostgresConnectionRetrySleep() time.Duration {
	return c.v.GetDuration(varPostgresConnectionRetrySleep)
}

// GetPostgresConnectionMaxIdle returns the number of connections that should be keept alive in the database connection pool at
// any given time. -1 represents no restrictions/default behavior
func (c *ConfigurationData) GetPostgresConnectionMaxIdle() int {
	return c.v.GetInt(varPostgresConnectionMaxIdle)
}

// GetPostgresConnectionMaxOpen returns the max number of open connections that should be open in the database connection pool.
// -1 represents no restrictions/default behavior
func (c *ConfigurationData) GetPostgresConnectionMaxOpen() int {
	return c.v.GetInt(varPostgresConnectionMaxOpen)
}

// GetPostgresConfigString returns a ready to use string for usage in sql.Open()
func (c *ConfigurationData) GetPostgresConfigString() string {
	return fmt.Sprintf("host=%s port=%d user=%s password=%s dbname=%s sslmode=%s connect_timeout=%d",
		c.GetPostgresHost(),
		c.GetPostgresPort(),
		c.GetPostgresUser(),
		c.GetPostgresPassword(),
		c.GetPostgresDatabase(),
		c.GetPostgresSSLMode(),
		c.GetPostgresConnectionTimeout(),
	)
}

// GetPopulateCommonTypes returns true if the (as set via default, config file, or environment variable)
// the common work item types such as bug or feature shall be created.
func (c *ConfigurationData) GetPopulateCommonTypes() bool {
	return c.v.GetBool(varPopulateCommonTypes)
}

// GetHTTPAddress returns the HTTP address (as set via default, config file, or environment variable)
// that the alm server binds to (e.g. "0.0.0.0:8080")
func (c *ConfigurationData) GetHTTPAddress() string {
	return c.v.GetString(varHTTPAddress)
}

// IsPostgresDeveloperModeEnabled returns if development related features (as set via default, config file, or environment variable),
// e.g. token generation endpoint are enabled
func (c *ConfigurationData) IsPostgresDeveloperModeEnabled() bool {
	return c.v.GetBool(varDeveloperModeEnabled)
}

// GetCacheControlWorkItemTypes returns the value to set in the "Cache-Control" HTTP response header
// when returning a work item type (or a list of).
func (c *ConfigurationData) GetCacheControlWorkItemTypes() string {
	return c.v.GetString(varCacheControlWorkItemTypes)
}

// GetCacheControlWorkItemLinkTypes returns the value to set in the "Cache-Control" HTTP response header
// when returning a work item type (or a list of).
func (c *ConfigurationData) GetCacheControlWorkItemLinkTypes() string {
	return c.v.GetString(varCacheControlWorkItemLinkTypes)
}

// GetCacheControlWorkItems returns the value to set in the "Cache-Control" HTTP response header
// when returning a work item (or a list of).
func (c *ConfigurationData) GetCacheControlWorkItems() string {
	return c.v.GetString(varCacheControlWorkItems)
}

// GetCacheControlWorkItemLinks returns the value to set in the "Cache-Control" HTTP response header
// when returning a work item (or a list of).
func (c *ConfigurationData) GetCacheControlWorkItemLinks() string {
	return c.v.GetString(varCacheControlWorkItemLinks)
}

// GetCacheControlAreas returns the value to set in the "Cache-Control" HTTP response header
// when returning a work item (or a list of).
func (c *ConfigurationData) GetCacheControlAreas() string {
	return c.v.GetString(varCacheControlAreas)
}

// GetCacheControlSpaces returns the value to set in the "Cache-Control" HTTP response header
// when returning spaces.
<<<<<<< HEAD
func (c *ConfigurationData) GetCacheControlSpaces() string {
=======
func (c *ConfigurationData) GetCacheControlSpace() string {
>>>>>>> 49e3018e
	return c.v.GetString(varCacheControlSpaces)
}

// GetCacheControlIterations returns the value to set in the "Cache-Control" HTTP response header
// when returning iterations.
<<<<<<< HEAD
func (c *ConfigurationData) GetCacheControlIterations() string {
	return c.v.GetString(varCacheControlIterations)
}

// GetCacheControlUsers returns the value to set in the "Cache-Control" HTTP response header
// when returning users.
func (c *ConfigurationData) GetCacheControlUsers() string {
	return c.v.GetString(varCacheControlUsers)
}

// GetCacheControlUser returns the value to set in the "Cache-Control" HTTP response header
// when data for the current user.
func (c *ConfigurationData) GetCacheControlUser() string {
	return c.v.GetString(varCacheControlUser)
=======
func (c *ConfigurationData) GetCacheControlIteration() string {
	return c.v.GetString(varCacheControlIterations)
}

// GetCacheControlComments returns the value to set in the "Cache-Control" HTTP response header
// when returning comments.
func (c *ConfigurationData) GetCacheControlComments() string {
	return c.v.GetString(varCacheControlComments)
}

// GetCacheControlFilters returns the value to set in the "Cache-Control" HTTP response header
// when returning comments.
func (c *ConfigurationData) GetCacheControlFilters() string {
	return c.v.GetString(varCacheControlFilters)
>>>>>>> 49e3018e
}

// GetTokenPrivateKey returns the private key (as set via config file or environment variable)
// that is used to sign the authentication token.
func (c *ConfigurationData) GetTokenPrivateKey() []byte {
	return []byte(c.v.GetString(varTokenPrivateKey))
}

// GetTokenPublicKey returns the public key (as set via config file or environment variable)
// that is used to decrypt the authentication token.
func (c *ConfigurationData) GetTokenPublicKey() []byte {
	return []byte(c.v.GetString(varTokenPublicKey))
}

// GetGithubAuthToken returns the actual Github OAuth Access Token
func (c *ConfigurationData) GetGithubAuthToken() string {
	return c.v.GetString(varGithubAuthToken)
}

// GetKeycloakSecret returns the keycloak client secret (as set via config file or environment variable)
// that is used to make authorized Keycloak API Calls.
func (c *ConfigurationData) GetKeycloakSecret() string {
	return c.v.GetString(varKeycloakSecret)
}

// GetKeycloakClientID returns the keycloak client ID (as set via config file or environment variable)
// that is used to make authorized Keycloak API Calls.
func (c *ConfigurationData) GetKeycloakClientID() string {
	return c.v.GetString(varKeycloakClientID)
}

// GetKeycloakDomainPrefix returns the domain prefix which should be used in all Keycloak requests
func (c *ConfigurationData) GetKeycloakDomainPrefix() string {
	return c.v.GetString(varKeycloakDomainPrefix)
}

// GetKeycloakRealm returns the keyclaok realm name
func (c *ConfigurationData) GetKeycloakRealm() string {
	if c.v.IsSet(varKeycloakRealm) {
		return c.v.GetString(varKeycloakRealm)
	}
	if c.IsPostgresDeveloperModeEnabled() {
		return devModeKeycloakRealm
	}
	return defaultKeycloakRealm
}

// GetKeycloakTestUserName returns the keycloak test user name used to obtain a test token (as set via config file or environment variable)
func (c *ConfigurationData) GetKeycloakTestUserName() string {
	return c.v.GetString(varKeycloakTesUserName)
}

// GetKeycloakTestUserSecret returns the keycloak test user password used to obtain a test token (as set via config file or environment variable)
func (c *ConfigurationData) GetKeycloakTestUserSecret() string {
	return c.v.GetString(varKeycloakTesUserSecret)
}

// GetKeycloakTestUser2Name returns the keycloak test user name used to obtain a test token (as set via config file or environment variable)
func (c *ConfigurationData) GetKeycloakTestUser2Name() string {
	return c.v.GetString(varKeycloakTesUser2Name)
}

// GetKeycloakTestUser2Secret returns the keycloak test user password used to obtain a test token (as set via config file or environment variable)
func (c *ConfigurationData) GetKeycloakTestUser2Secret() string {
	return c.v.GetString(varKeycloakTesUser2Secret)
}

// GetKeycloakEndpointAuth returns the keycloak auth endpoint set via config file or environment variable.
// If nothing set then in Dev environment the defualt endopoint will be returned.
// In producion the endpoint will be calculated from the request by replacing the last domain/host name in the full host name.
// Example: api.service.domain.org -> sso.service.domain.org
// or api.domain.org -> sso.domain.org
func (c *ConfigurationData) GetKeycloakEndpointAuth(req *goa.RequestData) (string, error) {
	return c.getKeycloakOpenIDConnectEndpoint(req, varKeycloakEndpointAuth, "auth")
}

// GetKeycloakEndpointToken returns the keycloak token endpoint set via config file or environment variable.
// If nothing set then in Dev environment the defualt endopoint will be returned.
// In producion the endpoint will be calculated from the request by replacing the last domain/host name in the full host name.
// Example: api.service.domain.org -> sso.service.domain.org
// or api.domain.org -> sso.domain.org
func (c *ConfigurationData) GetKeycloakEndpointToken(req *goa.RequestData) (string, error) {
	return c.getKeycloakOpenIDConnectEndpoint(req, varKeycloakEndpointToken, "token")
}

// GetKeycloakEndpointUserInfo returns the keycloak userinfo endpoint set via config file or environment variable.
// If nothing set then in Dev environment the defualt endopoint will be returned.
// In producion the endpoint will be calculated from the request by replacing the last domain/host name in the full host name.
// Example: api.service.domain.org -> sso.service.domain.org
// or api.domain.org -> sso.domain.org
func (c *ConfigurationData) GetKeycloakEndpointUserInfo(req *goa.RequestData) (string, error) {
	return c.getKeycloakOpenIDConnectEndpoint(req, varKeycloakEndpointUserinfo, "userinfo")
}

// GetKeycloakEndpointAdmin returns the <keyclaok>/realms/admin/<realm> endpoint
// set via config file or environment variable.
// If nothing set then in Dev environment the defualt endopoint will be returned.
// In producion the endpoint will be calculated from the request by replacing the last domain/host name in the full host name.
// Example: api.service.domain.org -> sso.service.domain.org
// or api.domain.org -> sso.domain.org
func (c *ConfigurationData) GetKeycloakEndpointAdmin(req *goa.RequestData) (string, error) {
	return c.getKeycloakEndpoint(req, varKeycloakEndpointAdmin, "auth/admin/realms/"+c.GetKeycloakRealm())
}

// GetKeycloakEndpointAuthzResourceset returns the <keyclaok>/realms/<realm>/authz/protection/resource_set endpoint
// set via config file or environment variable.
// If nothing set then in Dev environment the defualt endopoint will be returned.
// In producion the endpoint will be calculated from the request by replacing the last domain/host name in the full host name.
// Example: api.service.domain.org -> sso.service.domain.org
// or api.domain.org -> sso.domain.org
func (c *ConfigurationData) GetKeycloakEndpointAuthzResourceset(req *goa.RequestData) (string, error) {
	return c.getKeycloakEndpoint(req, varKeycloakEndpointAuthzResourceset, "auth/realms/"+c.GetKeycloakRealm()+"/authz/protection/resource_set")
}

// GetKeycloakEndpointClients returns the <keyclaok>/admin/realms/<realm>/clients endpoint
// set via config file or environment variable.
// If nothing set then in Dev environment the defualt endopoint will be returned.
// In producion the endpoint will be calculated from the request by replacing the last domain/host name in the full host name.
// Example: api.service.domain.org -> sso.service.domain.org
// or api.domain.org -> sso.domain.org
func (c *ConfigurationData) GetKeycloakEndpointClients(req *goa.RequestData) (string, error) {
	return c.getKeycloakEndpoint(req, varKeycloakEndpointClients, "auth/admin/realms/"+c.GetKeycloakRealm()+"/clients")
}

// GetKeycloakEndpointEntitlement returns the <keyclaok>/realms/<realm>/authz/entitlement/<clientID> endpoint
// set via config file or environment variable.
// If nothing set then in Dev environment the defualt endopoint will be returned.
// In producion the endpoint will be calculated from the request by replacing the last domain/host name in the full host name.
// Example: api.service.domain.org -> sso.service.domain.org
// or api.domain.org -> sso.domain.org
func (c *ConfigurationData) GetKeycloakEndpointEntitlement(req *goa.RequestData) (string, error) {
	return c.getKeycloakEndpoint(req, varKeycloakEndpointEntitlement, "auth/realms/"+c.GetKeycloakRealm()+"/authz/entitlement/"+c.GetKeycloakClientID())
}

// GetKeycloakEndpointBroker returns the <keyclaok>/realms/<realm>/authz/entitlement/<clientID> endpoint
// set via config file or environment variable.
// If nothing set then in Dev environment the defualt endopoint will be returned.
// In producion the endpoint will be calculated from the request by replacing the last domain/host name in the full host name.
// Example: api.service.domain.org -> sso.service.domain.org
// or api.domain.org -> sso.domain.org
func (c *ConfigurationData) GetKeycloakEndpointBroker(req *goa.RequestData) (string, error) {
	return c.getKeycloakEndpoint(req, varKeycloakEndpointBroker, "auth/realms/"+c.GetKeycloakRealm()+"/broker")
}

// GetKeycloakAccountEndpoint returns the API URL for Read and Update on Keycloak User Accounts.
func (c *ConfigurationData) GetKeycloakAccountEndpoint(req *goa.RequestData) (string, error) {
	return c.getKeycloakEndpoint(req, varKeycloakEndpointAccount, "auth/realms/"+c.GetKeycloakRealm()+"/account")
}

// GetKeycloakEndpointLogout returns the keycloak logout endpoint set via config file or environment variable.
// If nothing set then in Dev environment the defualt endopoint will be returned.
// In producion the endpoint will be calculated from the request by replacing the last domain/host name in the full host name.
// Example: api.service.domain.org -> sso.service.domain.org
// or api.domain.org -> sso.domain.org
func (c *ConfigurationData) GetKeycloakEndpointLogout(req *goa.RequestData) (string, error) {
	return c.getKeycloakOpenIDConnectEndpoint(req, varKeycloakEndpointLogout, "logout")
}

// GetKeycloakDevModeURL returns Keycloak URL used by default in Dev mode
func (c *ConfigurationData) GetKeycloakDevModeURL() string {
	return devModeKeycloakURL
}

func (c *ConfigurationData) getKeycloakOpenIDConnectEndpoint(req *goa.RequestData, endpointVarName string, pathSufix string) (string, error) {
	return c.getKeycloakEndpoint(req, endpointVarName, c.openIDConnectPath(pathSufix))
}

func (c *ConfigurationData) getKeycloakEndpoint(req *goa.RequestData, endpointVarName string, pathSufix string) (string, error) {
	if c.v.IsSet(endpointVarName) {
		return c.v.GetString(endpointVarName), nil
	}
	var endpoint string
	var err error
	if c.v.IsSet(varKeycloakURL) {
		// Keycloak URL is set. Calculate the URL endpoint
		endpoint = fmt.Sprintf("%s/%s", c.v.GetString(varKeycloakURL), pathSufix)
	} else {
		if c.IsPostgresDeveloperModeEnabled() {
			// Devmode is enabled. Calculate the URL endopoint using the devmode Keyclaok URL
			endpoint = fmt.Sprintf("%s/%s", devModeKeycloakURL, pathSufix)
		} else {
			// Calculate relative URL based on request
			endpoint, err = c.getKeycloakURL(req, pathSufix)
			if err != nil {
				return "", err
			}
		}
	}

	// Can't set this variable because viper is not thread-safe. See https://github.com/spf13/viper/issues/268
	// c.v.Set(endpointVarName, endpoint) // Set the variable, so, we don't have to recalculate it again the next time
	return endpoint, nil
}

func (c *ConfigurationData) openIDConnectPath(suffix string) string {
	return "auth/realms/" + c.GetKeycloakRealm() + "/protocol/openid-connect/" + suffix
}

func (c *ConfigurationData) getKeycloakURL(req *goa.RequestData, path string) (string, error) {
	scheme := "http"
	if req.URL != nil && req.URL.Scheme == "https" { // isHTTPS
		scheme = "https"
	}
	xForwardProto := req.Header.Get("X-Forwarded-Proto")
	if xForwardProto != "" {
		scheme = xForwardProto
	}

	newHost, err := rest.ReplaceDomainPrefix(req.Host, c.GetKeycloakDomainPrefix())
	if err != nil {
		return "", err
	}
	newURL := fmt.Sprintf("%s://%s/%s", scheme, newHost, path)

	return newURL, nil
}

// GetCheStarterURL returns the URL for the Che Starter service used by codespaces to initiate code editing
func (c *ConfigurationData) GetCheStarterURL() string {
	return c.v.GetString(varCheStarterURL)
}

// GetOpenshiftTenantMasterURL returns the URL for the openshift cluster where the tenant services are running
func (c *ConfigurationData) GetOpenshiftTenantMasterURL() string {
	return c.v.GetString(varOpenshiftTenantMasterURL)
}

// GetValidRedirectURLs returns the RegEx of valid redirect URLs for auth requests
// If the ALMIGHTY_REDIRECT_VALID env var is not set then in Dev Mode all redirects allowed - *
// In prod mode the default regex will be returned
func (c *ConfigurationData) GetValidRedirectURLs(req *goa.RequestData) (string, error) {
	if c.v.IsSet(varValidRedirectURLs) {
		return c.v.GetString(varValidRedirectURLs), nil
	}
	if c.IsPostgresDeveloperModeEnabled() {
		return devModeValidRedirectURLs, nil
	}
	return c.checkLocalhostRedirectException(req)
}

func (c *ConfigurationData) checkLocalhostRedirectException(req *goa.RequestData) (string, error) {
	if req.Request == nil || req.Request.URL == nil {
		return DefaultValidRedirectURLs, nil
	}
	matched, err := regexp.MatchString(localhostRedirectException, req.Request.URL.String())
	if err != nil {
		return "", err
	}
	if matched {
		return localhostRedirectURLs, nil
	}
	return DefaultValidRedirectURLs, nil
}

const (
	// Auth-related defaults

	// RSAPrivateKey for signing JWT Tokens
	// ssh-keygen -f alm_rsa
	defaultTokenPrivateKey = `-----BEGIN RSA PRIVATE KEY-----
MIIEpQIBAAKCAQEAnwrjH5iTSErw9xUptp6QSFoUfpHUXZ+PaslYSUrpLjw1q27O
DSFwmhV4+dAaTMO5chFv/kM36H3ZOyA146nwxBobS723okFaIkshRrf6qgtD6coT
HlVUSBTAcwKEjNn4C9jtEpyOl+eSgxhMzRH3bwTIFlLlVMiZf7XVE7P3yuOCpqkk
2rdYVSpQWQWKU+ZRywJkYcLwjEYjc70AoNpjO5QnY+Exx98E30iEdPHZpsfNhsjh
9Z7IX5TrMYgz7zBTw8+niO/uq3RBaHyIhDbvenbR9Q59d88lbnEeHKgSMe2RQpFR
3rxFRkc/64Rn/bMuL/ptNowPqh1P+9GjYzWmPwIDAQABAoIBAQCBCl5ZpnvprhRx
BVTA/Upnyd7TCxNZmzrME+10Gjmz79pD7DV25ejsu/taBYUxP6TZbliF3pggJOv6
UxomTB4znlMDUz0JgyjUpkyril7xVQ6XRAPbGrS1f1Def+54MepWAn3oGeqASb3Q
bAj0Yl12UFTf+AZmkhQpUKk/wUeN718EIY4GRHHQ6ykMSqCKvdnVbMyb9sIzbSTl
v+l1nQFnB/neyJq6P0Q7cxlhVj03IhYj/AxveNlKqZd2Ih3m/CJo0Abtwhx+qHZp
cCBrYj7VelEaGARTmfoIVoGxFGKZNCcNzn7R2ic7safxXqeEnxugsAYX/UmMoq1b
vMYLcaLRAoGBAMqMbbgejbD8Cy6wa5yg7XquqOP5gPdIYYS88TkQTp+razDqKPIU
hPKetnTDJ7PZleOLE6eJ+dQJ8gl6D/dtOsl4lVRy/BU74dk0fYMiEfiJMYEYuAU0
MCramo3HAeySTP8pxSLFYqJVhcTpL9+NQgbpJBUlx5bLDlJPl7auY077AoGBAMkD
UpJRIv/0gYSz5btVheEyDzcqzOMZUVsngabH7aoQ49VjKrfLzJ9WznzJS5gZF58P
vB7RLuIA8m8Y4FUwxOr4w9WOevzlFh0gyzgNY4gCwrzEryOZqYYqCN+8QLWfq/hL
+gYFYpEW5pJ/lAy2i8kPanC3DyoqiZCsUmlg6JKNAoGBAIdCkf6zgKGhHwKV07cs
DIqx2p0rQEFid6UB3ADkb+zWt2VZ6fAHXeT7shJ1RK0o75ydgomObWR5I8XKWqE7
s1dZjDdx9f9kFuVK1Upd1SxoycNRM4peGJB1nWJydEl8RajcRwZ6U+zeOc+OfWbH
WUFuLadlrEx5212CQ2k+OZlDAoGAdsH2w6kZ83xCFOOv41ioqx5HLQGlYLpxfVg+
2gkeWa523HglIcdPEghYIBNRDQAuG3RRYSeW+kEy+f4Jc2tHu8bS9FWkRcsWoIji
ZzBJ0G5JHPtaub6sEC6/ZWe0F1nJYP2KLop57FxKRt0G2+fxeA0ahpMwa2oMMiQM
4GM3pHUCgYEAj2ZjjsF2MXYA6kuPUG1vyY9pvj1n4fyEEoV/zxY1k56UKboVOtYr
BA/cKaLPqUF+08Tz/9MPBw51UH4GYfppA/x0ktc8998984FeIpfIFX6I2U9yUnoQ
OCCAgsB8g8yTB4qntAYyfofEoDiseKrngQT5DSdxd51A/jw7B8WyBK8=
-----END RSA PRIVATE KEY-----`

	// RSAPublicKey for verifying JWT Tokens
	// openssl rsa -in alm_rsa -pubout -out alm_rsa.pub
	defaultTokenPublicKey = `-----BEGIN PUBLIC KEY-----
MIIBIjANBgkqhkiG9w0BAQEFAAOCAQ8AMIIBCgKCAQEArlscGA2NfO4ZkGzJgZE8
e/WGHCFANE28DzU1aftOssKi4jCn++umFWPDWxTwLfQdiwc8Bbhn9/8udPMXrZ84
L8OgVNbDXOle37QE0+GEAX/DnzkvOg2sm7F0IzKck9YNvo3ZUYj7dyW9s2zatCwu
QyUsHJmbMdwtDOueHBHwXiAiU0kprtUjNsvK4SBvascBdCmLLIWkhj2lu5S6BGrH
gDDTv2JaguNwlgbHLFWU08D03j2F5Yj4TO8LexRJwCYrKp1icQrvC+WGhRAlttbx
51MKRiCnqhFJ8LYtCbPt5Xm5+FR2fHFCMyCqQsScu+dwsx+mb4JGAsdVEaUdcmOF
ZwIDAQAB
-----END PUBLIC KEY-----`

	defaultKeycloakClientID = "fabric8-online-platform"
	defaultKeycloakSecret   = "7a3d5a00-7f80-40cf-8781-b5b6f2dfd1bd"

	defaultKeycloakDomainPrefix = "sso"
	defaultKeycloakRealm        = "fabric8"

	// Github does not allow committing actual OAuth tokens no matter how less privilege the token has
	camouflagedAccessToken = "751e16a8b39c0985066-AccessToken-4871777f2c13b32be8550"

	defaultKeycloakTesUserName    = "testuser"
	defaultKeycloakTesUserSecret  = "testuser"
	defaultKeycloakTesUser2Name   = "testuser2"
	defaultKeycloakTesUser2Secret = "testuser2"

	// Keycloak vars to be used in dev mode. Can be overridden by setting up keycloak.url & keycloak.realm
	devModeKeycloakURL   = "https://sso.prod-preview.openshift.io"
	devModeKeycloakRealm = "fabric8-test"

	defaultOpenshiftTenantMasterURL = "https://tsrv.devshift.net:8443"
	defaultCheStarterURL            = "che-server"

	// DefaultValidRedirectURLs is a regex to be used to whitelist redirect URL for auth
	// If the ALMIGHTY_REDIRECT_VALID env var is not set then in Dev Mode all redirects allowed - *
	// In prod mode the following regex will be used by default:
	DefaultValidRedirectURLs = "^(https|http)://([^/]+[.])?(?i:openshift[.]io)(/.*)?$" // *.openshift.io/*
	devModeValidRedirectURLs = ".*"
	// Allow redirects to localhost when running in prod-preveiw
	localhostRedirectURLs      = "(" + DefaultValidRedirectURLs + "|^(https|http)://([^/]+[.])?(localhost|127[.]0[.]0[.]1)(:\\d+)?(/.*)?$)" // *.openshift.io/* or localhost/* or 127.0.0.1/*
	localhostRedirectException = "^(https|http)://([^/]+[.])?(?i:prod-preview[.]openshift[.]io)(:\\d+)?(/.*)?$"                             // *.prod-preview.openshift.io/*
)

// ActualToken is actual OAuth access token of github
var defaultActualToken = strings.Split(camouflagedAccessToken, "-AccessToken-")[0] + strings.Split(camouflagedAccessToken, "-AccessToken-")[1]<|MERGE_RESOLUTION|>--- conflicted
+++ resolved
@@ -73,17 +73,11 @@
 	varCacheControlWorkItemLinks        = "cachecontrol.workitemLinks"
 	varCacheControlWorkItemLinkTypes    = "cachecontrol.workitemlinktypes"
 	varCacheControlSpaces               = "cachecontrol.spaces"
-<<<<<<< HEAD
-	varCacheControlUsers                = "cachecontrol.users"
-	varCacheControlIterations           = "cachecontrol.iterations"
-	varCacheControlAreas                = "cachecontrol.areas"
-=======
 	varCacheControlIterations           = "cachecontrol.iterations"
 	varCacheControlAreas                = "cachecontrol.areas"
 	varCacheControlComments             = "cachecontrol.comments"
 	varCacheControlFilters              = "cachecontrol.filters"
 	varCacheControlUsers                = "cachecontrol.users"
->>>>>>> 49e3018e
 	varCacheControlUser                 = "cachecontrol.user"
 	defaultConfigFile                   = "config.yaml"
 	varOpenshiftTenantMasterURL         = "openshift.tenant.masterurl"
@@ -182,19 +176,6 @@
 	c.v.SetDefault(varKeycloakTesUserSecret, defaultKeycloakTesUserSecret)
 
 	// HTTP Cache-Control/max-age default
-<<<<<<< HEAD
-	c.v.SetDefault(varCacheControlWorkItems, "max-age=300")
-	c.v.SetDefault(varCacheControlWorkItemTypes, "max-age=86400") // 1 day
-	c.v.SetDefault(varCacheControlWorkItemLinks, "max-age=300")
-	c.v.SetDefault(varCacheControlWorkItemLinkTypes, "max-age=86400") // 1 day
-	c.v.SetDefault(varCacheControlSpaces, "max-age=300")
-	c.v.SetDefault(varCacheControlIterations, "max-age=300")
-	c.v.SetDefault(varCacheControlAreas, "max-age=300")
-	c.v.SetDefault(varCacheControlUsers, "max-age=300")
-	// data returned from '/api/user' must not be cached by intermediate proxies,
-	// but can only be kept in the client's local cache.
-	c.v.SetDefault(varCacheControlUser, "private,max-age=300")
-=======
 	c.v.SetDefault(varCacheControlWorkItems, "max-age=2") // very short life in cache, to allow for quick, repetitive updates.
 	c.v.SetDefault(varCacheControlWorkItemTypes, "max-age=2")
 	c.v.SetDefault(varCacheControlWorkItemLinks, "max-age=2")
@@ -208,7 +189,6 @@
 	// data returned from '/api/user' must not be cached by intermediate proxies,
 	// but can only be kept in the client's local cache.
 	c.v.SetDefault(varCacheControlUser, "private,max-age=2")
->>>>>>> 49e3018e
 
 	c.v.SetDefault(varKeycloakTesUser2Name, defaultKeycloakTesUser2Name)
 	c.v.SetDefault(varKeycloakTesUser2Secret, defaultKeycloakTesUser2Secret)
@@ -332,19 +312,26 @@
 
 // GetCacheControlSpaces returns the value to set in the "Cache-Control" HTTP response header
 // when returning spaces.
-<<<<<<< HEAD
 func (c *ConfigurationData) GetCacheControlSpaces() string {
-=======
-func (c *ConfigurationData) GetCacheControlSpace() string {
->>>>>>> 49e3018e
 	return c.v.GetString(varCacheControlSpaces)
 }
 
 // GetCacheControlIterations returns the value to set in the "Cache-Control" HTTP response header
 // when returning iterations.
-<<<<<<< HEAD
 func (c *ConfigurationData) GetCacheControlIterations() string {
 	return c.v.GetString(varCacheControlIterations)
+}
+
+// GetCacheControlComments returns the value to set in the "Cache-Control" HTTP response header
+// when returning comments.
+func (c *ConfigurationData) GetCacheControlComments() string {
+	return c.v.GetString(varCacheControlComments)
+}
+
+// GetCacheControlFilters returns the value to set in the "Cache-Control" HTTP response header
+// when returning comments.
+func (c *ConfigurationData) GetCacheControlFilters() string {
+	return c.v.GetString(varCacheControlFilters)
 }
 
 // GetCacheControlUsers returns the value to set in the "Cache-Control" HTTP response header
@@ -357,22 +344,6 @@
 // when data for the current user.
 func (c *ConfigurationData) GetCacheControlUser() string {
 	return c.v.GetString(varCacheControlUser)
-=======
-func (c *ConfigurationData) GetCacheControlIteration() string {
-	return c.v.GetString(varCacheControlIterations)
-}
-
-// GetCacheControlComments returns the value to set in the "Cache-Control" HTTP response header
-// when returning comments.
-func (c *ConfigurationData) GetCacheControlComments() string {
-	return c.v.GetString(varCacheControlComments)
-}
-
-// GetCacheControlFilters returns the value to set in the "Cache-Control" HTTP response header
-// when returning comments.
-func (c *ConfigurationData) GetCacheControlFilters() string {
-	return c.v.GetString(varCacheControlFilters)
->>>>>>> 49e3018e
 }
 
 // GetTokenPrivateKey returns the private key (as set via config file or environment variable)
