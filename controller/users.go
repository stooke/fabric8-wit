package controller

import (
	"fmt"
<<<<<<< HEAD
	"time"
=======
	"strings"
>>>>>>> fe0e22fc

	"github.com/almighty/almighty-core/account"
	"github.com/almighty/almighty-core/app"
	"github.com/almighty/almighty-core/application"
	"github.com/almighty/almighty-core/errors"
	"github.com/almighty/almighty-core/jsonapi"
	"github.com/almighty/almighty-core/log"
	"github.com/almighty/almighty-core/login"
	"github.com/almighty/almighty-core/rest"
	"github.com/almighty/almighty-core/workitem"
	"github.com/goadesign/goa"
<<<<<<< HEAD
	errs "github.com/pkg/errors"
=======
	goajwt "github.com/goadesign/goa/middleware/security/jwt"
	"github.com/pkg/errors"
>>>>>>> fe0e22fc

	uuid "github.com/satori/go.uuid"
)

type usersConfiguration interface {
	// add configuration specific to keycloak user profile api url
	GetKeycloakAccountEndpoint(*goa.RequestData) (string, error)
}

// UsersController implements the users resource.
type UsersController struct {
	*goa.Controller
<<<<<<< HEAD
	db     application.DB
	config UsersControllerConfiguration
}

// UsersControllerConfiguration the configuration for the UsersController
type UsersControllerConfiguration interface {
	GetCacheControlUsers() string
}

// NewUsersController creates a users controller.
func NewUsersController(service *goa.Service, db application.DB, config UsersControllerConfiguration) *UsersController {
	return &UsersController{
		Controller: service.NewController("UsersController"),
		db:         db,
		config:     config,
	}
=======
	db                 application.DB
	configuration      usersConfiguration
	userProfileService login.UserProfileService
}

// NewUsersController creates a users controller.
func NewUsersController(service *goa.Service, db application.DB, configuration usersConfiguration, userProfileService login.UserProfileService) *UsersController {
	return &UsersController{Controller: service.NewController("UsersController"), db: db, configuration: configuration, userProfileService: userProfileService}
>>>>>>> fe0e22fc
}

// Show runs the show action.
func (c *UsersController) Show(ctx *app.ShowUsersContext) error {
	return application.Transactional(c.db, func(appl application.Application) error {
		identityID, err := uuid.FromString(ctx.ID)
		if err != nil {
			return jsonapi.JSONErrorResponse(ctx, errs.Wrap(errors.NewBadParameterError("identity_id", ctx.ID), err.Error()))
		}
		identity, err := appl.Identities().Load(ctx.Context, identityID)
		if err != nil {
			jerrors, httpStatusCode := jsonapi.ErrorToJSONAPIErrors(err)
			return ctx.ResponseData.Service.Send(ctx.Context, httpStatusCode, jerrors)
		}
		var user *account.User
		userID := identity.UserID
		if userID.Valid {
			user, err = appl.Users().Load(ctx.Context, userID.UUID)
			if err != nil {
				return jsonapi.JSONErrorResponse(ctx, errors.NewBadParameterError(fmt.Sprintf("User ID %s not valid", userID.UUID), err))
			}
		}
		return ctx.ConditionalEntity(*user, c.config.GetCacheControlUsers, func() error {
			return ctx.OK(ConvertToAppUser(ctx.RequestData, user, identity))
		})
	})
}

func copyExistingKeycloakUserProfileInfo(existingProfile *login.KeycloakUserProfileResponse) *login.KeycloakUserProfile {
	keycloakUserProfile := &login.KeycloakUserProfile{}
	keycloakUserProfile.Attributes = &login.KeycloakUserProfileAttributes{}

	if existingProfile.FirstName != nil {
		keycloakUserProfile.FirstName = existingProfile.FirstName
	}
	if existingProfile.LastName != nil {
		keycloakUserProfile.LastName = existingProfile.LastName
	}
	if existingProfile.Email != nil {
		keycloakUserProfile.Email = existingProfile.Email
	}
	if existingProfile.Attributes != nil {
		// If there are existing attributes, we overwite only those
		// handled by the Users service in platform.
		keycloakUserProfile.Attributes = existingProfile.Attributes
	}
	if existingProfile.Username != nil {
		keycloakUserProfile.Username = existingProfile.Username
	}
	return keycloakUserProfile
}

// Update updates the authorized user based on the provided Token
func (c *UsersController) Update(ctx *app.UpdateUsersContext) error {

	id, err := login.ContextIdentity(ctx)
	if err != nil {
		return jsonapi.JSONErrorResponse(ctx, goa.ErrUnauthorized(err.Error()))
	}

	return application.Transactional(c.db, func(appl application.Application) error {
		identity, err := appl.Identities().Load(ctx, *id)
		if err != nil || identity == nil {
			log.Error(ctx, map[string]interface{}{
				"identity_id": id,
			}, "auth token contains id %s of unknown Identity", *id)
			jerrors, _ := jsonapi.ErrorToJSONAPIErrors(goa.ErrUnauthorized(fmt.Sprintf("Auth token contains id %s of unknown Identity\n", *id)))
			return ctx.Unauthorized(jerrors)
		}

		var user *account.User
		if identity.UserID.Valid {
			user, err = appl.Users().Load(ctx.Context, identity.UserID.UUID)
			if err != nil {
				return jsonapi.JSONErrorResponse(ctx, errs.Wrap(err, fmt.Sprintf("Can't load user with id %s", identity.UserID.UUID)))
			}
		}

		// prepare for updating keycloak user profile
		tokenString := goajwt.ContextJWT(ctx).Raw

		accountAPIEndpoint, err := c.configuration.GetKeycloakAccountEndpoint(ctx.RequestData)
		keycloakUserExistingInfo, err := c.userProfileService.Get(tokenString, accountAPIEndpoint)
		if err != nil {
			return jsonapi.JSONErrorResponse(ctx, err)
		}

		// The keycloak API doesn't support PATCH, hence the entire info needs
		// to be sent over for User profile updation in Keycloak. So the POST request to KC needs
		// to have everything - whatever we are updating, and whatever are not.
		keycloakUserProfile := copyExistingKeycloakUserProfileInfo(keycloakUserExistingInfo)

		// Disabling updation of email till we figure out how to do the same in Keycloak Error-free.
		//
		/*
			updatedEmail := ctx.Payload.Data.Attributes.Email
			if updatedEmail != nil {
				user.Email = *updatedEmail
				keycloakUserProfile.Email = updatedEmail
			}
		*/

		updatedBio := ctx.Payload.Data.Attributes.Bio
		if updatedBio != nil {
			user.Bio = *updatedBio
			(*keycloakUserProfile.Attributes)[login.BioAttributeName] = []string{*updatedBio}
		}
		updatedFullName := ctx.Payload.Data.Attributes.FullName
		if updatedFullName != nil {
			*updatedFullName = standardizeSpaces(*updatedFullName)
			user.FullName = *updatedFullName

			// In KC, we store as first name and last name.
			nameComponents := strings.Split(*updatedFullName, " ")
			firstName := nameComponents[0]
			lastName := ""
			if len(nameComponents) > 1 {
				lastName = strings.Join(nameComponents[1:], " ")
			}

			keycloakUserProfile.FirstName = &firstName
			keycloakUserProfile.LastName = &lastName
		}
		updatedImageURL := ctx.Payload.Data.Attributes.ImageURL
		if updatedImageURL != nil {
			user.ImageURL = *updatedImageURL
			(*keycloakUserProfile.Attributes)[login.ImageURLAttributeName] = []string{*updatedImageURL}

		}
		updateURL := ctx.Payload.Data.Attributes.URL
		if updateURL != nil {
			user.URL = *updateURL
			(*keycloakUserProfile.Attributes)[login.URLAttributeName] = []string{*updateURL}
		}

		// If none of the 'extra' attributes were present, we better make that section nil
		// so that the Attributes section is omitted in the payload sent to KC

		if updatedBio == nil && updatedImageURL == nil && updateURL == nil {
			keycloakUserProfile.Attributes = nil
		}

		updatedContextInformation := ctx.Payload.Data.Attributes.ContextInformation
		if updatedContextInformation != nil {
			// if user.ContextInformation , we get to PATCH the ContextInformation field,
			// instead of over-writing it altogether. Note: The PATCH-ing is only for the
			// 1st level of JSON.
			if user.ContextInformation == nil {
				user.ContextInformation = workitem.Fields{}
			}
			for fieldName, fieldValue := range updatedContextInformation {
				// Save it as is, for short-term.
				user.ContextInformation[fieldName] = fieldValue
			}
		}

		err = appl.Users().Save(ctx, user)
		if err != nil {
			return jsonapi.JSONErrorResponse(ctx, err)
		}

		err = appl.Identities().Save(ctx, identity)
		if err != nil {
			return jsonapi.JSONErrorResponse(ctx, err)
		}

<<<<<<< HEAD
		return ctx.OK(ConvertToAppUser(ctx.RequestData, user, identity))
=======
		c.userProfileService.Update(keycloakUserProfile, tokenString, accountAPIEndpoint)
		return ctx.OK(ConvertUser(ctx.RequestData, identity, user))
>>>>>>> fe0e22fc
	})
}

// List runs the list action.
func (c *UsersController) List(ctx *app.ListUsersContext) error {
	return application.Transactional(c.db, func(appl application.Application) error {
		var err error
		var users []account.User
		users, err = appl.Users().List(ctx.Context)
		if err != nil {
			return jsonapi.JSONErrorResponse(ctx, errs.Wrap(err, "Error listing users"))
		}
		return ctx.ConditionalEntities(users, c.config.GetCacheControlUsers, func() error {
			result, err := LoadKeyCloakIdentities(appl, ctx.RequestData, users)
			if err != nil {
				return jsonapi.JSONErrorResponse(ctx, errs.Wrap(err, "Error listing users"))
			}
			return ctx.OK(result)
		})
	})
}

// LoadKeyCloakIdentities loads keycloak identies for the users and converts the users into REST representation
func LoadKeyCloakIdentities(appl application.Application, request *goa.RequestData, users []account.User) (*app.UserArray, error) {
	data := make([]*app.UserData, len(users))
	for i, user := range users {
		identity, err := loadKeyCloakIdentity(appl, user)
		if err != nil {
			return nil, err
		}
		appUser := ConvertToAppUser(request, &user, identity)
		data[i] = appUser.Data
	}
	return &app.UserArray{Data: data}, nil
}

func loadKeyCloakIdentity(appl application.Application, user account.User) (*account.Identity, error) {
	identities, err := appl.Identities().Query(account.IdentityFilterByUserID(user.ID))
	if err != nil {
		return nil, err
	}
	for _, identity := range identities {
		if identity.ProviderType == account.KeycloakIDP {
			return &identity, nil
		}
	}
	return nil, fmt.Errorf("Can't find Keycloak Identity for user %s", user.Email)
}

// ConvertToAppUser converts a complete Identity object into REST representation
func ConvertToAppUser(request *goa.RequestData, user *account.User, identity *account.Identity) *app.User {
	userID := user.ID.String()
	fullName := user.FullName
	userName := identity.Username
	providerType := identity.ProviderType
	identityID := identity.ID.String()
	var imageURL string
	var bio string
	var userURL string
	var email string
	var createdAt time.Time
	var updatedAt time.Time
	var contextInformation workitem.Fields

	if user != nil {
		fullName = user.FullName
		imageURL = user.ImageURL
		bio = user.Bio
		userURL = user.URL
		email = user.Email
		contextInformation = user.ContextInformation
		// CreatedAt and UpdatedAt fields in the resulting app.Identity are based on the 'user' entity
		createdAt = user.CreatedAt
		updatedAt = user.UpdatedAt
	}

	// The following will be used for ContextInformation.
	// The simplest way to represent is to have all fields
	// as a SimpleType. During conversion from 'model' to 'app',
	// the value would be returned 'as is'.

	simpleFieldDefinition := workitem.FieldDefinition{
		Type: workitem.SimpleType{Kind: workitem.KindString},
	}

	converted := app.User{
		Data: &app.UserData{
			ID:   &userID,
			Type: "users",
			Attributes: &app.UserDataAttributes{
				Username:           &userName,
				FullName:           &fullName,
				ImageURL:           &imageURL,
				Bio:                &bio,
				URL:                &userURL,
				IdentityID:         &identityID,
				ProviderType:       &providerType,
				Email:              &email,
				ContextInformation: workitem.Fields{},
				CreatedAt:          &createdAt,
				UpdatedAt:          &updatedAt,
			},
			Links: createUserLinks(request, &identity.ID),
		},
	}
	for name, value := range contextInformation {
		if value == nil {
			// this can be used to unset a key in contextInformation
			continue
		}
		convertedValue, err := simpleFieldDefinition.ConvertFromModel(name, value)
		if err != nil {
			log.Error(nil, map[string]interface{}{
				"err": err,
			}, "Unable to convert user context field %s ", name)
			converted.Data.Attributes.ContextInformation[name] = nil
		}
		converted.Data.Attributes.ContextInformation[name] = convertedValue
	}
	return &converted
}

// ConvertUsersSimple converts a array of simple Identity IDs into a Generic Reletionship List
func ConvertUsersSimple(request *goa.RequestData, identityIDs []interface{}) []*app.GenericData {
	ops := []*app.GenericData{}
	for _, identityID := range identityIDs {
		ops = append(ops, ConvertUserSimple(request, identityID))
	}
	return ops
}

// ConvertUserSimple converts a simple Identity ID into a Generic Reletionship
func ConvertUserSimple(request *goa.RequestData, identityID interface{}) *app.GenericData {
	t := "users"
	i := fmt.Sprint(identityID)
	return &app.GenericData{
		Type:  &t,
		ID:    &i,
		Links: createUserLinks(request, identityID),
	}
}

func createUserLinks(request *goa.RequestData, identityID interface{}) *app.GenericLinks {
	selfURL := rest.AbsoluteURL(request, app.UsersHref(identityID))
	return &app.GenericLinks{
		Self: &selfURL,
	}
}

func standardizeSpaces(s string) string {
	return strings.Join(strings.Fields(s), " ")
}<|MERGE_RESOLUTION|>--- conflicted
+++ resolved
@@ -2,11 +2,8 @@
 
 import (
 	"fmt"
-<<<<<<< HEAD
+	"strings"
 	"time"
-=======
-	"strings"
->>>>>>> fe0e22fc
 
 	"github.com/almighty/almighty-core/account"
 	"github.com/almighty/almighty-core/app"
@@ -18,51 +15,34 @@
 	"github.com/almighty/almighty-core/rest"
 	"github.com/almighty/almighty-core/workitem"
 	"github.com/goadesign/goa"
-<<<<<<< HEAD
+	goajwt "github.com/goadesign/goa/middleware/security/jwt"
 	errs "github.com/pkg/errors"
-=======
-	goajwt "github.com/goadesign/goa/middleware/security/jwt"
-	"github.com/pkg/errors"
->>>>>>> fe0e22fc
 
 	uuid "github.com/satori/go.uuid"
 )
-
-type usersConfiguration interface {
-	// add configuration specific to keycloak user profile api url
-	GetKeycloakAccountEndpoint(*goa.RequestData) (string, error)
-}
 
 // UsersController implements the users resource.
 type UsersController struct {
 	*goa.Controller
-<<<<<<< HEAD
-	db     application.DB
-	config UsersControllerConfiguration
+	db                 application.DB
+	config             UsersControllerConfiguration
+	userProfileService login.UserProfileService
 }
 
 // UsersControllerConfiguration the configuration for the UsersController
 type UsersControllerConfiguration interface {
 	GetCacheControlUsers() string
+	GetKeycloakAccountEndpoint(*goa.RequestData) (string, error)
 }
 
 // NewUsersController creates a users controller.
-func NewUsersController(service *goa.Service, db application.DB, config UsersControllerConfiguration) *UsersController {
+func NewUsersController(service *goa.Service, db application.DB, config UsersControllerConfiguration, userProfileService login.UserProfileService) *UsersController {
 	return &UsersController{
-		Controller: service.NewController("UsersController"),
-		db:         db,
-		config:     config,
-	}
-=======
-	db                 application.DB
-	configuration      usersConfiguration
-	userProfileService login.UserProfileService
-}
-
-// NewUsersController creates a users controller.
-func NewUsersController(service *goa.Service, db application.DB, configuration usersConfiguration, userProfileService login.UserProfileService) *UsersController {
-	return &UsersController{Controller: service.NewController("UsersController"), db: db, configuration: configuration, userProfileService: userProfileService}
->>>>>>> fe0e22fc
+		Controller:         service.NewController("UsersController"),
+		db:                 db,
+		config:             config,
+		userProfileService: userProfileService,
+	}
 }
 
 // Show runs the show action.
@@ -144,7 +124,7 @@
 		// prepare for updating keycloak user profile
 		tokenString := goajwt.ContextJWT(ctx).Raw
 
-		accountAPIEndpoint, err := c.configuration.GetKeycloakAccountEndpoint(ctx.RequestData)
+		accountAPIEndpoint, err := c.config.GetKeycloakAccountEndpoint(ctx.RequestData)
 		keycloakUserExistingInfo, err := c.userProfileService.Get(tokenString, accountAPIEndpoint)
 		if err != nil {
 			return jsonapi.JSONErrorResponse(ctx, err)
@@ -229,12 +209,8 @@
 			return jsonapi.JSONErrorResponse(ctx, err)
 		}
 
-<<<<<<< HEAD
+		c.userProfileService.Update(keycloakUserProfile, tokenString, accountAPIEndpoint)
 		return ctx.OK(ConvertToAppUser(ctx.RequestData, user, identity))
-=======
-		c.userProfileService.Update(keycloakUserProfile, tokenString, accountAPIEndpoint)
-		return ctx.OK(ConvertUser(ctx.RequestData, identity, user))
->>>>>>> fe0e22fc
 	})
 }
 
